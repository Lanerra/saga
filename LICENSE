--- conflicted
+++ resolved
@@ -164,38 +164,4 @@
    of any other Contributor, and only if You agree to indemnify,
    defend, and hold each Contributor harmless for any liability
    incurred by, or claims asserted against, such Contributor by reason
-<<<<<<< HEAD
-   of your accepting any such warranty or additional liability.
-<<<<<<< HEAD
-=======
-
-END OF TERMS AND CONDITIONS
-
-APPENDIX: How to apply the Apache License to your work.
-
-   To apply the Apache License to your work, attach the following
-   boilerplate notice, with the fields enclosed by brackets "[]"
-   replaced with your own identifying information. (Don't include
-   the brackets!) The text should be enclosed in the appropriate
-   comment syntax for the file format. We also recommend that a
-   file or class name and description of purpose be included on the
-   same "printed page" as the license notice for easier identification
-   within third-party archives.
-
-Copyright 2025 Dennis Lewis
-
-Licensed under the Apache License, Version 2.0 (the "License");
-you may not use this file except in compliance with the License.
-You may obtain a copy of the License at
-
-    http://www.apache.org/licenses/LICENSE-2.0
-
-Unless required by applicable law or agreed to in writing, software
-distributed under the License is distributed on an "AS IS" BASIS,
-WITHOUT WARRANTIES OR CONDITIONS OF ANY KIND, either express or implied.
-See the License for the specific language governing permissions and
-limitations under the License.
->>>>>>> refs/remotes/saga/master
-=======
-   of your accepting any such warranty or additional liability.
->>>>>>> 8a42f02d
+   of your accepting any such warranty or additional liability.