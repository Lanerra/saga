"""Knowledge graph maintenance agent.

This module provides a lightweight wrapper around parsing and merge helpers for
updating the Saga knowledge graph. The project is licensed under the Apache 2.0
license; see the LICENSE file for details.
"""
<<<<<<< HEAD

import logging
import re
from typing import Any, Dict, List, Optional, Tuple

from async_lru import alru_cache
from llm_interface import llm_service

import config
from core_db.base_db_manager import neo4j_manager
from data_access import kg_queries
from parsing_utils import parse_kg_triples_from_text
=======

import logging
from typing import Dict

import config
from core_db.base_db_manager import neo4j_manager
>>>>>>> 8b468757
from kg_maintainer import (
    CharacterProfile,
    WorldItem,
    parse_unified_character_updates,
    parse_unified_world_updates,
    merge_character_profile_updates,
    merge_world_item_updates,
    generate_character_node_cypher,
    generate_world_element_node_cypher,
)

logger = logging.getLogger(__name__)


<<<<<<< HEAD
@alru_cache(maxsize=config.SUMMARY_CACHE_SIZE)
async def _llm_summarize_full_chapter_text(
    chapter_text: str, chapter_number: int
) -> Tuple[str, Optional[Dict[str, int]]]:
    """Summarize full chapter text via the configured LLM."""
    prompt_lines = []
    if config.ENABLE_LLM_NO_THINK_DIRECTIVE:
        prompt_lines.append("/no_think")
    prompt_lines.extend(
        [
            f"You are a concise summarizer. Summarize the key events, character developments, and plot advancements from the following Chapter {chapter_number} text.",
            "The summary should be 1-3 sentences long and capture the most crucial information.",
            "Focus on what changed or was revealed.",
            "",
            "Full Chapter Text:",
            "--- BEGIN TEXT ---",
            chapter_text,
            "--- END TEXT ---",
            "",
            "Output ONLY the summary text. No extra commentary or \"Summary:\" prefix.",
        ]
    )
    prompt = "\n".join(prompt_lines)
    summary, usage_data = await llm_service.async_call_llm(
        model_name=config.SMALL_MODEL,
        prompt=prompt,
        temperature=config.TEMPERATURE_SUMMARY,
        max_tokens=config.MAX_SUMMARY_TOKENS,
        stream_to_disk=False,
        frequency_penalty=config.FREQUENCY_PENALTY_SUMMARY,
        presence_penalty=config.PRESENCE_PENALTY_SUMMARY,
        auto_clean_response=True,
    )
    return summary.strip(), usage_data


class KGMaintainerAgent:
    """High level interface for KG parsing and persistence."""

    def __init__(self, model_name: str = config.NARRATOR_MODEL):
        self.model_name = model_name
        logger.info("KGMaintainerAgent initialized with model: %s", model_name)

    def parse_character_updates(self, text: str, chapter_number: int) -> Dict[str, CharacterProfile]:
        """Parse character update text into structured profiles."""
        return parse_unified_character_updates(text, chapter_number)

    def parse_world_updates(self, text: str, chapter_number: int) -> Dict[str, Dict[str, WorldItem]]:
        """Parse world update text into structured items."""
        return parse_unified_world_updates(text, chapter_number)

    def merge_updates(
        self,
        current_profiles: Dict[str, CharacterProfile],
        current_world: Dict[str, Dict[str, WorldItem]],
        char_updates: Dict[str, CharacterProfile],
        world_updates: Dict[str, Dict[str, WorldItem]],
        chapter_number: int,
        from_flawed_draft: bool = False,
    ) -> None:
        """Merge parsed updates into existing state."""
        merge_character_profile_updates(current_profiles, char_updates, chapter_number, from_flawed_draft)
        merge_world_item_updates(current_world, world_updates, chapter_number, from_flawed_draft)

    async def persist_profiles(self, profiles: Dict[str, CharacterProfile]) -> None:
        """Persist character profiles to Neo4j."""
        statements = []
        for profile in profiles.values():
            statements.extend(generate_character_node_cypher(profile))
        if statements:
            await neo4j_manager.execute_cypher_batch(statements)

    async def persist_world(self, world: Dict[str, Dict[str, WorldItem]]) -> None:
        """Persist world elements to Neo4j."""
        statements = []
        for cat_items in world.values():
            for item in cat_items.values():
                statements.extend(generate_world_element_node_cypher(item))
        if statements:
            await neo4j_manager.execute_cypher_batch(statements)

    async def summarize_chapter(
        self, chapter_text: Optional[str], chapter_number: int
    ) -> Tuple[Optional[str], Optional[Dict[str, int]]]:
        """Summarize the provided chapter text using an LLM."""
        if not chapter_text or len(chapter_text) < 50:
            logger.warning(
                "Chapter %s text too short for summarization (%d chars).",
                chapter_number,
                len(chapter_text or ""),
            )
            return None, None
        cleaned_summary, usage = await _llm_summarize_full_chapter_text(
            chapter_text, chapter_number
        )
        if cleaned_summary:
            logger.info(
                "Generated summary for ch %d: '%s...'",
                chapter_number,
                cleaned_summary[:100].strip(),
            )
            return cleaned_summary, usage
        logger.warning("Failed to generate a valid summary for ch %d via LLM.", chapter_number)
        return None, usage

    async def _llm_extract_updates(
        self, novel_props: Dict[str, Any], chapter_text: str, chapter_number: int
    ) -> Tuple[str, Optional[Dict[str, int]]]:
        """Call the LLM to extract structured updates from chapter text."""
        prompt_lines: List[str] = []
        if config.ENABLE_LLM_NO_THINK_DIRECTIVE:
            prompt_lines.append("/no_think")

        protagonist = novel_props.get("protagonist_name", config.DEFAULT_PROTAGONIST_NAME)
        prompt_lines.extend(
            [
                "You analyze the following chapter text and extract updates for the knowledge graph.",
                f"Protagonist: {protagonist}",
                "Output plain text in three sections using these headers exactly:",
                "### CHARACTER UPDATES ###",
                "### WORLD UPDATES ###",
                "### KG TRIPLES ###",
                "Provide character updates using the format 'Character: Name' followed by key/value lines.",
                "World updates are grouped by 'Category: <name>' then 'Item: <item name>' blocks.",
                "List KG triples one per line using 'Subject | Predicate | Object'.",
                "--- BEGIN CHAPTER TEXT ---",
                chapter_text,
                "--- END CHAPTER TEXT ---",
            ]
        )
        prompt = "\n".join(prompt_lines)
        text, usage = await llm_service.async_call_llm(
            model_name=self.model_name,
            prompt=prompt,
            temperature=config.TEMPERATURE_KG_EXTRACTION,
            max_tokens=config.MAX_KG_TRIPLE_TOKENS,
            allow_fallback=True,
            stream_to_disk=False,
            frequency_penalty=config.FREQUENCY_PENALTY_KG_EXTRACTION,
            presence_penalty=config.PRESENCE_PENALTY_KG_EXTRACTION,
            auto_clean_response=True,
        )
        return text, usage

    async def extract_and_merge_knowledge(
        self,
        novel_props: Dict[str, Any],
        chapter_number: int,
        chapter_text: str,
        is_from_flawed_draft: bool = False,
    ) -> Optional[Dict[str, int]]:
        """Extract knowledge from chapter text, merge into state, and persist."""
        if not chapter_text:
            logger.warning(
                "Skipping knowledge extraction for chapter %s: no text provided.",
                chapter_number,
            )
            return None

        logger.info(
            "KGMaintainerAgent extracting knowledge for chapter %d", chapter_number
        )

        raw_text, usage = await self._llm_extract_updates(
            novel_props, chapter_text, chapter_number
        )

        sections = re.split(r"^\s*###\s*([\w\s]+?)\s*###\s*$", raw_text, flags=re.IGNORECASE | re.MULTILINE)
        parsed: Dict[str, str] = {}
        current = None
        for i in range(1, len(sections)):
            if i % 2 == 1:
                header = sections[i].strip().lower()
                if "character" in header:
                    current = "character_updates"
                elif "world" in header:
                    current = "world_updates"
                elif "kg" in header:
                    current = "kg_triples"
                else:
                    current = None
            elif current:
                parsed[current] = sections[i].strip()
                current = None

        char_updates = self.parse_character_updates(
            parsed.get("character_updates", ""), chapter_number
        )
        world_updates = self.parse_world_updates(
            parsed.get("world_updates", ""), chapter_number
        )
        kg_triples = parse_kg_triples_from_text(parsed.get("kg_triples", ""))

        # Convert current novel state into dataclasses
        current_profiles: Dict[str, CharacterProfile] = {}
        for name, data in novel_props.get("character_profiles", {}).items():
            if isinstance(data, CharacterProfile):
                current_profiles[name] = data
            elif isinstance(data, dict):
                current_profiles[name] = CharacterProfile.from_dict(name, data)

        current_world: Dict[str, Dict[str, WorldItem]] = {}
        for cat, items in novel_props.get("world_building", {}).items():
            if not isinstance(items, dict):
                continue
            cat_dict: Dict[str, WorldItem] = {}
            for item_name, item_data in items.items():
                if isinstance(item_data, WorldItem):
                    cat_dict[item_name] = item_data
                elif isinstance(item_data, dict):
                    cat_dict[item_name] = WorldItem.from_dict(cat, item_name, item_data)
            if cat_dict:
                current_world[cat] = cat_dict

        self.merge_updates(
            current_profiles,
            current_world,
            char_updates,
            world_updates,
            chapter_number,
            is_from_flawed_draft,
        )

        await self.persist_profiles(char_updates)
        await self.persist_world(world_updates)

        if kg_triples:
            triples_data = [
                (s, p, o, chapter_number, 1.0, is_from_flawed_draft)
                for s, p, o in kg_triples
            ]
            await kg_queries.add_kg_triples_batch_to_db(triples_data)

        novel_props["character_profiles"] = {
            name: prof.to_dict() for name, prof in current_profiles.items()
        }
        novel_props["world_building"] = {
            cat: {n: item.to_dict() for n, item in items.items()}
            for cat, items in current_world.items()
        }

        logger.info(
            "Knowledge extraction and merge complete for chapter %d", chapter_number
        )
        return usage


__all__ = ["KGMaintainerAgent"]
=======
class KGMaintainerAgent:
    """High level interface for KG parsing and persistence."""

    def __init__(self, model_name: str = config.NARRATOR_MODEL):
        self.model_name = model_name
        logger.info("KGMaintainerAgent initialized with model: %s", model_name)

    def parse_character_updates(self, text: str, chapter_number: int) -> Dict[str, CharacterProfile]:
        """Parse character update text into structured profiles."""
        return parse_unified_character_updates(text, chapter_number)

    def parse_world_updates(self, text: str, chapter_number: int) -> Dict[str, Dict[str, WorldItem]]:
        """Parse world update text into structured items."""
        return parse_unified_world_updates(text, chapter_number)

    def merge_updates(
        self,
        current_profiles: Dict[str, CharacterProfile],
        current_world: Dict[str, Dict[str, WorldItem]],
        char_updates: Dict[str, CharacterProfile],
        world_updates: Dict[str, Dict[str, WorldItem]],
        chapter_number: int,
        from_flawed_draft: bool = False,
    ) -> None:
        """Merge parsed updates into existing state."""
        merge_character_profile_updates(current_profiles, char_updates, chapter_number, from_flawed_draft)
        merge_world_item_updates(current_world, world_updates, chapter_number, from_flawed_draft)

    async def persist_profiles(self, profiles: Dict[str, CharacterProfile]) -> None:
        """Persist character profiles to Neo4j."""
        statements = []
        for profile in profiles.values():
            statements.extend(generate_character_node_cypher(profile))
        if statements:
            await neo4j_manager.execute_cypher_batch(statements)

    async def persist_world(self, world: Dict[str, Dict[str, WorldItem]]) -> None:
        """Persist world elements to Neo4j."""
        statements = []
        for cat_items in world.values():
            for item in cat_items.values():
                statements.append(generate_world_element_node_cypher(item))
        if statements:
            await neo4j_manager.execute_cypher_batch(statements)
>>>>>>> 8b468757
<|MERGE_RESOLUTION|>--- conflicted
+++ resolved
@@ -4,7 +4,6 @@
 updating the Saga knowledge graph. The project is licensed under the Apache 2.0
 license; see the LICENSE file for details.
 """
-<<<<<<< HEAD
 
 import logging
 import re
@@ -17,14 +16,7 @@
 from core_db.base_db_manager import neo4j_manager
 from data_access import kg_queries
 from parsing_utils import parse_kg_triples_from_text
-=======
-
-import logging
-from typing import Dict
-
-import config
-from core_db.base_db_manager import neo4j_manager
->>>>>>> 8b468757
+
 from kg_maintainer import (
     CharacterProfile,
     WorldItem,
@@ -39,7 +31,6 @@
 logger = logging.getLogger(__name__)
 
 
-<<<<<<< HEAD
 @alru_cache(maxsize=config.SUMMARY_CACHE_SIZE)
 async def _llm_summarize_full_chapter_text(
     chapter_text: str, chapter_number: int
@@ -288,49 +279,7 @@
 
 
 __all__ = ["KGMaintainerAgent"]
-=======
-class KGMaintainerAgent:
-    """High level interface for KG parsing and persistence."""
-
-    def __init__(self, model_name: str = config.NARRATOR_MODEL):
-        self.model_name = model_name
-        logger.info("KGMaintainerAgent initialized with model: %s", model_name)
-
-    def parse_character_updates(self, text: str, chapter_number: int) -> Dict[str, CharacterProfile]:
-        """Parse character update text into structured profiles."""
-        return parse_unified_character_updates(text, chapter_number)
-
-    def parse_world_updates(self, text: str, chapter_number: int) -> Dict[str, Dict[str, WorldItem]]:
-        """Parse world update text into structured items."""
-        return parse_unified_world_updates(text, chapter_number)
-
-    def merge_updates(
-        self,
-        current_profiles: Dict[str, CharacterProfile],
-        current_world: Dict[str, Dict[str, WorldItem]],
-        char_updates: Dict[str, CharacterProfile],
-        world_updates: Dict[str, Dict[str, WorldItem]],
-        chapter_number: int,
-        from_flawed_draft: bool = False,
-    ) -> None:
-        """Merge parsed updates into existing state."""
-        merge_character_profile_updates(current_profiles, char_updates, chapter_number, from_flawed_draft)
-        merge_world_item_updates(current_world, world_updates, chapter_number, from_flawed_draft)
-
-    async def persist_profiles(self, profiles: Dict[str, CharacterProfile]) -> None:
-        """Persist character profiles to Neo4j."""
-        statements = []
-        for profile in profiles.values():
-            statements.extend(generate_character_node_cypher(profile))
-        if statements:
-            await neo4j_manager.execute_cypher_batch(statements)
-
-    async def persist_world(self, world: Dict[str, Dict[str, WorldItem]]) -> None:
-        """Persist world elements to Neo4j."""
-        statements = []
-        for cat_items in world.values():
-            for item in cat_items.values():
+
                 statements.append(generate_world_element_node_cypher(item))
         if statements:
-            await neo4j_manager.execute_cypher_batch(statements)
->>>>>>> 8b468757
+            await neo4j_manager.execute_cypher_batch(statements)