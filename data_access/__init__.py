--- conflicted
+++ resolved
@@ -29,12 +29,9 @@
 from .world_queries import (
     get_world_building_from_db,
     get_world_elements_for_snippet_from_db,
-<<<<<<< HEAD
     get_world_item_by_name,
     resolve_world_name,
-=======
     get_world_item_by_id,
->>>>>>> e74a8a6e
     sync_world_items,
 )
 from .world_queries import (
@@ -53,12 +50,9 @@
     "sync_world_items",
     "get_world_building_from_db",
     "get_world_elements_for_snippet_from_db",
-<<<<<<< HEAD
     "resolve_world_name",
     "get_world_item_by_name",
-=======
     "get_world_item_by_id",
->>>>>>> e74a8a6e
     "load_chapter_count_from_db",
     "save_chapter_data_to_db",
     "get_chapter_data_from_db",
