      
# data_access/kg_queries.py
import logging
import re
from typing import Any, Dict, List, Optional, Tuple

<<<<<<< HEAD
import structlog
from async_lru import alru_cache

=======
>>>>>>> c334d3f0
import config
from core_db.base_db_manager import neo4j_manager
from kg_constants import (
    KG_IS_PROVISIONAL,
    KG_REL_CHAPTER_ADDED,
)

logger = logging.getLogger(__name__)


async def normalize_existing_relationship_types() -> None:
    """Normalize all stored relationship types to canonical form."""
    query = "MATCH ()-[r:DYNAMIC_REL]->() RETURN DISTINCT r.type AS t"
    try:
        results = await neo4j_manager.execute_read_query(query)
    except Exception as exc:  # pragma: no cover - narrow DB errors
        logger.error("Error reading existing relationship types: %s", exc)
        return

    statements: List[Tuple[str, Dict[str, Any]]] = []
    for record in results:
        current = record.get("t")
        if not current:
            continue
        normalized = normalize_relationship_type(str(current))
        if normalized != current:
            statements.append(
                (
                    "MATCH ()-[r:DYNAMIC_REL {type: $old}]->() SET r.type = $new",
                    {"old": current, "new": normalized},
                )
            )
    if statements:
        try:
            await neo4j_manager.execute_cypher_batch(statements)
            logger.info("Normalized %d relationship type variations", len(statements))
        except Exception as exc:  # pragma: no cover - log but continue
            logger.error(
                "Failed to update some relationship types: %s", exc, exc_info=True
            )


def _get_cypher_labels(entity_type: Optional[str]) -> str:
    """Helper to create a Cypher label string (e.g., :Character:Entity or :Person:Character:Entity)."""

    entity_label_suffix = ":Entity"  # All nodes get this
    specific_labels_parts = []

    if entity_type and entity_type.strip():
        # Use original type for semantic checks (like "Person") before sanitization for label syntax
        original_type_capitalized = entity_type.strip().capitalize()

        # Sanitize for Cypher label (alphanumeric)
        sanitized_specific_type = "".join(
            c for c in original_type_capitalized if c.isalnum()
        )

        if sanitized_specific_type and sanitized_specific_type != "Entity":
            # Add the sanitized specific type label unless it's "Character" (which is handled next)
            if sanitized_specific_type != "Character":
                specific_labels_parts.append(f":{sanitized_specific_type}")

            # Add :Character label if the original type was "Person" OR
            # if the sanitized type is "Character" itself.
            if (
                original_type_capitalized == "Person"
                or sanitized_specific_type == "Character"
            ):
                # Add :Character if not already added (e.g. if original was "Character")
                if ":Character" not in specific_labels_parts:
                    specific_labels_parts.append(":Character")

    # Order: :Character (if present), then other specific labels (e.g., :Person), then :Entity
    # Remove duplicates and establish order
    final_ordered_labels = []
    if ":Character" in specific_labels_parts:
        final_ordered_labels.append(":Character")

    for label in specific_labels_parts:
        if label not in final_ordered_labels:
            final_ordered_labels.append(label)

    if not final_ordered_labels:
        return entity_label_suffix  # Just ":Entity"

    return "".join(final_ordered_labels) + entity_label_suffix


async def add_kg_triples_batch_to_db(
    structured_triples_data: List[Dict[str, Any]],
    chapter_number: int,
    is_from_flawed_draft: bool,
):
    if not structured_triples_data:
        logger.info("Neo4j: add_kg_triples_batch_to_db: No structured triples to add.")
        return

    statements_with_params: List[Tuple[str, Dict[str, Any]]] = []

    for triple_dict in structured_triples_data:
        subject_info = triple_dict.get("subject")
        predicate_str = triple_dict.get("predicate")

        object_entity_info = triple_dict.get("object_entity")
        object_literal_val = triple_dict.get(
            "object_literal"
        )  # This will be a string from parsing
        is_literal_object = triple_dict.get("is_literal_object", False)

        if not (
            subject_info
            and isinstance(subject_info, dict)
            and subject_info.get("name")
            and predicate_str
        ):
            logger.warning(
                f"Neo4j (Batch): Invalid subject or predicate in triple dict: {triple_dict}"
            )
            continue

        subject_name = str(subject_info["name"]).strip()
        subject_type = subject_info.get(
            "type"
        )  # This is a string like "Character", "WorldElement", etc.
        predicate_clean = str(predicate_str).strip().upper().replace(" ", "_")

        if not all([subject_name, predicate_clean]):
            logger.warning(
                f"Neo4j (Batch): Empty subject name or predicate after stripping: {triple_dict}"
            )
            continue

        subject_labels_cypher = _get_cypher_labels(subject_type)

        # Base parameters for the relationship
        rel_props = {
            "type": predicate_clean,
            KG_REL_CHAPTER_ADDED: chapter_number,
            KG_IS_PROVISIONAL: is_from_flawed_draft,
            "confidence": 1.0,  # Default confidence
            # Add other relationship metadata if available
        }

        params = {"subject_name_param": subject_name, "rel_props_param": rel_props}

        if is_literal_object:
            if object_literal_val is None:
                logger.warning(
                    f"Neo4j (Batch): Literal object is None for triple: {triple_dict}"
                )
                continue

            # For literal objects, merge/create a ValueNode.
            # The ValueNode is unique by its string value and type 'Literal'.
            params["object_literal_value_param"] = str(
                object_literal_val
            )  # Ensure it's a string for ValueNode value
            params["value_node_type_param"] = (
                "Literal"  # Generic type for these literal ValueNodes
            )

            query = f"""
            MERGE (s{subject_labels_cypher} {{name: $subject_name_param}})
                ON CREATE SET s.created_ts = timestamp()
            MERGE (o:Entity:ValueNode {{value: $object_literal_value_param, type: $value_node_type_param}})
                ON CREATE SET o.created_ts = timestamp()

            MERGE (s)-[r:DYNAMIC_REL]->(o)
                ON CREATE SET r = $rel_props_param, r.created_ts = timestamp()
                ON MATCH SET r += $rel_props_param, r.updated_ts = timestamp()
            """
            statements_with_params.append((query, params))

        elif (
            object_entity_info
            and isinstance(object_entity_info, dict)
            and object_entity_info.get("name")
        ):
            object_name = str(object_entity_info["name"]).strip()
            object_type = object_entity_info.get(
                "type"
            )  # String like "Location", "Item"
            if not object_name:
                logger.warning(
                    f"Neo4j (Batch): Empty object name for entity object in triple: {triple_dict}"
                )
                continue

            object_labels_cypher = _get_cypher_labels(object_type)
            params["object_name_param"] = object_name

            query = f"""
            MERGE (s{subject_labels_cypher} {{name: $subject_name_param}})
                ON CREATE SET s.created_ts = timestamp()
            MERGE (o{object_labels_cypher} {{name: $object_name_param}})
                ON CREATE SET o.created_ts = timestamp()

            MERGE (s)-[r:DYNAMIC_REL]->(o)
                ON CREATE SET r = $rel_props_param, r.created_ts = timestamp()
                ON MATCH SET r += $rel_props_param, r.updated_ts = timestamp()
            """
            statements_with_params.append((query, params))
        else:
            logger.warning(
                f"Neo4j (Batch): Invalid or missing object information in triple dict: {triple_dict}"
            )
            continue

    if not statements_with_params:
        logger.info(
            "Neo4j: add_kg_triples_batch_to_db: No valid statements generated from triples."
        )
        return

    try:
        await neo4j_manager.execute_cypher_batch(statements_with_params)
        logger.info(
            f"Neo4j: Batch processed {len(statements_with_params)} KG triple statements."
        )
    except Exception as e:
        # Log first few problematic params for debugging, if any
        first_few_params_str = (
            str([p_tuple[1] for p_tuple in statements_with_params[:2]])
            if statements_with_params
            else "N/A"
        )
        logger.error(
            f"Neo4j: Error in batch adding KG triples. First few params: {first_few_params_str}. Error: {e}",
            exc_info=True,
        )
        raise


async def query_kg_from_db(
    subject: Optional[str] = None,
    predicate: Optional[str] = None,
    obj_val: Optional[str] = None,
    chapter_limit: Optional[int] = None,
    include_provisional: bool = True,
    limit_results: Optional[int] = None,
) -> List[Dict[str, Any]]:
    conditions = []
    parameters: Dict[str, Any] = {}
    match_clause = "MATCH (s:Entity)-[r:DYNAMIC_REL]->(o) "

    if subject is not None:
        conditions.append("s.name = $subject_param")
        parameters["subject_param"] = subject.strip()
    if predicate is not None:
        conditions.append("r.type = $predicate_param")
        parameters["predicate_param"] = predicate.strip().upper().replace(" ", "_")
    if obj_val is not None:
        obj_val_stripped = obj_val.strip()
        conditions.append(
            """
            ( (o:ValueNode AND o.value = $object_param ) OR
              (NOT o:ValueNode AND o.name = $object_param)
            )
        """
        )
        parameters["object_param"] = obj_val_stripped
    if chapter_limit is not None:
        conditions.append(f"r.{KG_REL_CHAPTER_ADDED} <= $chapter_limit_param")
        parameters["chapter_limit_param"] = chapter_limit
    if not include_provisional:
        conditions.append(
            f"(r.{KG_IS_PROVISIONAL} = FALSE OR r.{KG_IS_PROVISIONAL} IS NULL)"
        )

    where_clause = " WHERE " + " AND ".join(conditions) if conditions else ""

    return_clause = f"""
    RETURN s.name AS subject,
           r.type AS predicate,
           CASE WHEN o:ValueNode THEN o.value ELSE o.name END AS object,
           CASE WHEN o:ValueNode THEN 'Literal' ELSE labels(o)[0] END AS object_type, // Primary label or 'Literal'
           r.{KG_REL_CHAPTER_ADDED} AS {KG_REL_CHAPTER_ADDED},
           r.confidence AS confidence,
           r.{KG_IS_PROVISIONAL} AS {KG_IS_PROVISIONAL}
    """
    order_clause = f" ORDER BY r.{KG_REL_CHAPTER_ADDED} DESC, r.confidence DESC"
    limit_clause_str = (
        f" LIMIT {int(limit_results)}"
        if limit_results is not None and limit_results > 0
        else ""
    )

    full_query = (
        match_clause + where_clause + return_clause + order_clause + limit_clause_str
    )
    try:
        results = await neo4j_manager.execute_read_query(full_query, parameters)
        triples_list: List[Dict[str, Any]] = (
            [dict(record) for record in results] if results else []
        )
        logger.debug(
            f"Neo4j: KG query returned {len(triples_list)} results. Query: '{full_query[:200]}...' Params: {parameters}"
        )
        return triples_list
    except Exception as e:
        logger.error(
            f"Neo4j: Error querying KG. Query: '{full_query[:200]}...', Params: {parameters}, Error: {e}",
            exc_info=True,
        )
        return []


async def get_most_recent_value_from_db(
    subject: str,
    predicate: str,
    chapter_limit: Optional[int] = None,
    include_provisional: bool = False,
) -> Optional[Any]:
    if not subject.strip() or not predicate.strip():
        logger.warning(
            f"Neo4j: get_most_recent_value_from_db: empty subject or predicate. S='{subject}', P='{predicate}'"
        )
        return None

    results = await query_kg_from_db(
        subject=subject,
        predicate=predicate,
        chapter_limit=chapter_limit,
        include_provisional=include_provisional,
        limit_results=1,
    )
    if results and results[0] and "object" in results[0]:
        value = results[0]["object"]
        # Attempt to convert to number if it looks like one, as ValueNode.value stores as string from current triple parsing
        if isinstance(value, str):
            if re.match(r"^-?\d+$", value):
                value = int(value)
            elif re.match(r"^-?\d*\.\d+$", value):
                value = float(value)
            elif value.lower() == "true":
                value = True
            elif value.lower() == "false":
                value = False

        logger.debug(
            f"Neo4j: Found most recent value for ('{subject}', '{predicate}'): '{value}' (type: {type(value)}) from Ch {results[0].get(KG_REL_CHAPTER_ADDED, 'N/A')}, Prov: {results[0].get(KG_IS_PROVISIONAL)}"
        )
        return value

    logger.debug(
        f"Neo4j: No value found for ({subject}, {predicate}) up to Ch {chapter_limit}, include_provisional={include_provisional}."
    )
    return None


async def get_novel_info_property_from_db(property_key: str) -> Optional[Any]:
    """Return a property value from the NovelInfo node."""
    if not property_key.strip():
        logger.warning("Neo4j: empty property key for NovelInfo query")
        return None

    novel_id_param = config.MAIN_NOVEL_INFO_NODE_ID
    query = f"MATCH (ni:NovelInfo:Entity {{id: $novel_id_param}}) RETURN ni.{property_key} AS value"
    try:
        results = await neo4j_manager.execute_read_query(
            query, {"novel_id_param": novel_id_param}
        )
        if results and results[0] and "value" in results[0]:
            return results[0]["value"]
    except Exception as e:  # pragma: no cover - narrow DB errors
        logger.error(
            f"Neo4j: Error retrieving NovelInfo property '{property_key}': {e}",
            exc_info=True,
        )
    return None


async def get_chapter_context_for_entity(
    entity_name: Optional[str] = None, entity_id: Optional[str] = None
) -> List[Dict[str, Any]]:
    """
    Finds chapters where an entity was mentioned or involved to provide context for enrichment.
    Searches by name for Characters/ValueNodes or by ID for WorldElements.
    """
    if not entity_name and not entity_id:
        return []

    match_clause = (
        "MATCH (e {id: $id_param})" if entity_id else "MATCH (e {name: $name_param})"
    )
    params = {"id_param": entity_id} if entity_id else {"name_param": entity_name}

    query = f"""
    {match_clause}

    // Get all paths to potential chapter number sources
    OPTIONAL MATCH (e)-[]->(event) WHERE (event:DevelopmentEvent OR event:WorldElaborationEvent) AND event.chapter_updated IS NOT NULL
    OPTIONAL MATCH (e)-[r:DYNAMIC_REL]-() WHERE r.chapter_added IS NOT NULL

    // Collect all numbers into one list, then process
    WITH
      CASE WHEN e.created_chapter IS NOT NULL THEN [e.created_chapter] ELSE [] END as created_chapter_list,
      COLLECT(DISTINCT event.chapter_updated) as event_chapters,
      COLLECT(DISTINCT r.chapter_added) as rel_chapters

    // Combine, filter out nulls, unwind, get distinct
    WITH created_chapter_list + event_chapters + rel_chapters as all_chapters
    UNWIND all_chapters as chapter_num
    WITH DISTINCT chapter_num
    WHERE chapter_num IS NOT NULL AND chapter_num > 0

    // Now fetch the chapter data
    MATCH (c:{config.NEO4J_VECTOR_NODE_LABEL} {{number: chapter_num}})
    RETURN c.number as chapter_number, c.summary as summary, c.text as text
    ORDER BY c.number DESC
    LIMIT 5 // Limit context to most recent 5 chapters
    """
    try:
        results = await neo4j_manager.execute_read_query(query, params)
        return results if results else []
    except Exception as e:
        logger.error(
            f"Error getting chapter context for entity '{entity_name or entity_id}': {e}",
            exc_info=True,
        )
        return []


async def find_contradictory_trait_characters(
    contradictory_trait_pairs: List[Tuple[str, str]],
) -> List[Dict[str, Any]]:
    """
    Finds characters who have contradictory traits based on a provided list of pairs.
    e.g. [('Brave', 'Cowardly'), ('Honest', 'Deceitful')]
    """
    if not contradictory_trait_pairs:
        return []

    all_findings = []
    for trait1, trait2 in contradictory_trait_pairs:
        query = """
        MATCH (c:Character)-[:HAS_TRAIT]->(t1:Trait {name: $trait1_param}),
              (c)-[:HAS_TRAIT]->(t2:Trait {name: $trait2_param})
        RETURN c.name AS character_name, t1.name AS trait1, t2.name AS trait2
        """
        params = {"trait1_param": trait1, "trait2_param": trait2}
        try:
            results = await neo4j_manager.execute_read_query(query, params)
            if results:
                all_findings.extend(results)
        except Exception as e:
            logger.error(
                f"Error checking for contradictory traits '{trait1}' vs '{trait2}': {e}",
                exc_info=True,
            )

    return all_findings


async def find_post_mortem_activity() -> List[Dict[str, Any]]:
    """
    Finds characters who have relationships or activities recorded in chapters
    after they were marked as dead.
    """
    query = """
    MATCH (c:Character)-[death_rel:DYNAMIC_REL {type: 'IS_DEAD'}]->()
    WHERE death_rel.is_provisional = false OR death_rel.is_provisional IS NULL
    WITH c, death_rel.chapter_added AS death_chapter

    MATCH (c)-[activity_rel:DYNAMIC_REL]->()
    WHERE activity_rel.chapter_added > death_chapter
      AND NOT activity_rel.type IN ['IS_REMEMBERED_AS', 'WAS_FRIEND_OF'] // Exclude retrospective rels
    RETURN DISTINCT c.name as character_name,
           death_chapter,
           collect(
             {
               activity_type: activity_rel.type,
               activity_chapter: activity_rel.chapter_added
             }
           ) AS post_mortem_activities
    LIMIT 20
    """
    try:
        results = await neo4j_manager.execute_read_query(query)
        return results if results else []
    except Exception as e:
        logger.error(f"Error checking for post-mortem activity: {e}", exc_info=True)
        return []


async def find_candidate_duplicate_entities(
    similarity_threshold: float = 0.85, limit: int = 50
) -> List[Dict[str, Any]]:
    """
    Finds pairs of entities with similar names using APOC's Levenshtein distance.
    This requires the APOC plugin to be installed in Neo4j.
    """
    query = """
    MATCH (e1:Entity), (e2:Entity)
    WHERE id(e1) < id(e2)
      AND e1.name IS NOT NULL AND e2.name IS NOT NULL
      AND NOT e1:ValueNode AND NOT e2:ValueNode
    WITH e1, e2, apoc.text.distance(e1.name, e2.name) AS distance
    WITH e1, e2, distance, apoc.coll.max([size(e1.name), size(e2.name)]) as max_len
    WHERE max_len > 0 AND (1 - (distance / toFloat(max_len))) >= $threshold
    
    RETURN
      e1.id AS id1, e1.name AS name1, labels(e1) AS labels1,
      e2.id AS id2, e2.name AS name2, labels(e2) AS labels2,
      (1 - (distance / toFloat(max_len))) as similarity
    ORDER BY similarity DESC
    LIMIT $limit
    """
    params = {"threshold": similarity_threshold, "limit": limit}
    try:
        results = await neo4j_manager.execute_read_query(query, params)
        return results if results else []
    except Exception as e:
        if "apoc.text.distance" in str(e) or "apoc.coll.max" in str(e):
            logger.error(
                "A required APOC function was not found. "
                "Please ensure the full APOC Extended plugin is installed."
            )
        else:
            logger.error(
                f"Error finding candidate duplicate entities: {e}", exc_info=True
            )
        return []


async def get_entity_context_for_resolution(
    entity_id: str,
) -> Optional[Dict[str, Any]]:
    """
    Gathers comprehensive context for an entity to help an LLM decide on a merge.
    """
    query = """
    MATCH (e:Entity {id: $entity_id})
    OPTIONAL MATCH (e)-[r]-(o:Entity)
    WITH e,
         COUNT(r) as degree,
         COLLECT({
           rel_type: r.type,
           rel_props: properties(r),
           other_node_name: o.name,
           other_node_labels: labels(o)
         })[..10] AS relationships // Limit relationships for context brevity
    RETURN
      e.id AS id,
      e.name AS name,
      labels(e) AS labels,
      properties(e) AS properties,
      degree,
      relationships
    """
    params = {"entity_id": entity_id}
    try:
        results = await neo4j_manager.execute_read_query(query, params)
        return results[0] if results else None
    except Exception as e:
        logger.error(
            f"Error getting context for entity resolution (id: {entity_id}): {e}",
            exc_info=True,
        )
        return None


async def merge_entities(target_id: str, source_id: str) -> bool:
    """
    Merges one entity (source) into another (target) using APOC procedures.
    The source node will be deleted after its relationships are moved.
    """
    query = """
    MATCH (target:Entity {id: $target_id}), (source:Entity {id: $source_id})
    CALL apoc.refactor.mergeNodes([source], target, {
      properties: 'combine',
      mergeRels: true
    }) YIELD node
    RETURN node
    """
    params = {"target_id": target_id, "source_id": source_id}
    try:
        await neo4j_manager.execute_write_query(query, params)
        logger.info(f"Successfully merged node {source_id} into {target_id}.")
        return True
    except Exception as e:
        if "apoc.refactor.mergeNodes" in str(e):
            logger.error(
                "APOC Library not found or configured in Neo4j. "
                "Cannot merge entities. Please install the APOC plugin."
            )
        else:
            logger.error(
                f"Error merging entities ({source_id} -> {target_id}): {e}",
                exc_info=True,
            )
        return False

<<<<<<< HEAD
@alru_cache(maxsize=1)
async def get_defined_node_labels() -> List[str]:
    """Queries the database for all defined node labels and caches the result."""
    try:
        results = await neo4j_manager.execute_read_query("CALL db.labels() YIELD label")
        # Filter out internal labels
        return [r['label'] for r in results if r.get('label') and not r['label'].startswith('_')]
    except Exception as e:
        logger.error("Failed to query defined node labels from Neo4j.", exc_info=True)
        # Fallback to constants if DB query fails
        return list(config.NODE_LABELS)

@alru_cache(maxsize=1)
async def get_defined_relationship_types() -> List[str]:
    """Queries the database for all defined relationship types and caches the result."""
    try:
        results = await neo4j_manager.execute_read_query("CALL db.relationshipTypes() YIELD relationshipType")
        return [r['relationshipType'] for r in results if r.get('relationshipType')]
    except Exception as e:
        logger.error("Failed to query defined relationship types from Neo4j.", exc_info=True)
        # Fallback to constants if DB query fails
        return list(config.RELATIONSHIP_TYPES)
=======
    
>>>>>>> c334d3f0
<|MERGE_RESOLUTION|>--- conflicted
+++ resolved
@@ -4,12 +4,9 @@
 import re
 from typing import Any, Dict, List, Optional, Tuple
 
-<<<<<<< HEAD
 import structlog
 from async_lru import alru_cache
 
-=======
->>>>>>> c334d3f0
 import config
 from core_db.base_db_manager import neo4j_manager
 from kg_constants import (
@@ -603,7 +600,6 @@
             )
         return False
 
-<<<<<<< HEAD
 @alru_cache(maxsize=1)
 async def get_defined_node_labels() -> List[str]:
     """Queries the database for all defined node labels and caches the result."""
@@ -625,7 +621,4 @@
     except Exception as e:
         logger.error("Failed to query defined relationship types from Neo4j.", exc_info=True)
         # Fallback to constants if DB query fails
-        return list(config.RELATIONSHIP_TYPES)
-=======
-    
->>>>>>> c334d3f0
+        return list(config.RELATIONSHIP_TYPES)