--- conflicted
+++ resolved
@@ -1,15 +1,10 @@
 # data_access/world_queries.py
 import json
-<<<<<<< HEAD
 from typing import Any, Dict, List, Optional, Set, Tuple
 
 import structlog
-=======
-import logging
-from typing import Any, Dict, List, Optional, Set, Tuple
 
 from async_lru import alru_cache  # type: ignore
->>>>>>> e74a8a6e
 
 import config
 import utils
