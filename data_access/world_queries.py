# data_access/world_queries.py
from typing import Any

import kg_constants as kg_keys
import structlog
import utils
from async_lru import alru_cache  # type: ignore
from config import settings
from core.db_manager import neo4j_manager
from kg_constants import (
    KG_IS_PROVISIONAL,
    KG_NODE_CHAPTER_UPDATED,
    KG_NODE_CREATED_CHAPTER,
)
from kg_maintainer.models import WorldItem

from .cypher_builders.world_cypher import generate_world_element_node_cypher

logger = structlog.get_logger(__name__)

# Mapping from normalized world item names to canonical IDs
WORLD_NAME_TO_ID: dict[str, str] = {}

# Default categories used when no world elements exist
DEFAULT_WORLD_CATEGORIES = [
    "locations",
    "society",
    "systems",
    "lore",
    "history",
    "factions",
]


async def _load_world_container(wc_id: str) -> WorldItem | None:
    """Return the world container ``WorldItem`` from Neo4j."""

    overview_query = "MATCH (wc:WorldContainer:Entity {id: $wc_id_param}) RETURN wc"
    overview_res_list = await neo4j_manager.execute_read_query(
        overview_query, {"wc_id_param": wc_id}
    )
    if not overview_res_list or not overview_res_list[0].get("wc"):
        return None

    wc_node = overview_res_list[0]["wc"]
    overview_data_dict = dict(wc_node)
    overview_data_dict.pop("created_ts", None)
    overview_data_dict.pop("updated_ts", None)

    if overview_data_dict.get(KG_IS_PROVISIONAL):
        overview_data_dict[
            kg_keys.source_quality_key(settings.KG_PREPOPULATION_CHAPTER_NUM)
        ] = "provisional_from_unrevised_draft"

    return WorldItem.from_dict("_overview_", "_overview_", overview_data_dict)


def _build_world_elements_query(chapter_filter: str) -> str:
    """Return the cypher query used to fetch world elements."""

    return f"""
    MATCH (we:WorldElement:Entity)
    WHERE (we.is_deleted IS NULL OR we.is_deleted = FALSE) {chapter_filter}

    OPTIONAL MATCH (we)-[g:HAS_GOAL]->(goal:ValueNode:Entity {{type: 'goals'}})
    WITH we,
        [v IN collect(DISTINCT coalesce(goal.value, '')) WHERE trim(v) <> ""] AS goals

    OPTIONAL MATCH (we)-[ru:HAS_RULE]->(rule:ValueNode:Entity {{type: 'rules'}})
    WITH we,
        goals,
        [v IN collect(DISTINCT coalesce(rule.value, '')) WHERE trim(v) <> ""] AS rules

    OPTIONAL MATCH (we)-[ke:HAS_KEY_ELEMENT]->(kelem:ValueNode:Entity {{type: 'key_elements'}})
    WITH we,
        goals,
        rules,
        [v IN collect(DISTINCT coalesce(kelem.value, '')) WHERE trim(v) <> ""] AS key_elements

    OPTIONAL MATCH (we)-[tr:HAS_TRAIT_ASPECT]->(trait:ValueNode:Entity {{type: 'traits'}})
    WITH we,
        goals,
        rules,
        key_elements,
        [v IN collect(DISTINCT coalesce(trait.value, '')) WHERE trim(v) <> ""] AS traits

    OPTIONAL MATCH (we)-[:ELABORATED_IN_CHAPTER]->(elab:WorldElaborationEvent:Entity)
    WITH we,
        goals,
        rules,
        key_elements,
        traits,
<<<<<<< HEAD
        [e IN collect(DISTINCT CASE
            WHEN ($limit IS NULL OR elab.{KG_NODE_CHAPTER_UPDATED} <= $limit) AND elab.summary IS NOT NULL THEN {{
                chapter: elab.{KG_NODE_CHAPTER_UPDATED},
                summary: elab.summary,
                prov: coalesce(elab.{KG_IS_PROVISIONAL}, false)
            }}
            ELSE NULL END) WHERE e IS NOT NULL] AS elaborations
=======
        [e IN collect(DISTINCT {{
            chapter: elab.{KG_NODE_CHAPTER_UPDATED},
            summary: elab.summary,
            prov: coalesce(elab.{KG_IS_PROVISIONAL}, false)
        }}) WHERE ($limit IS NULL OR elab.{KG_NODE_CHAPTER_UPDATED} <= $limit) AND e.summary IS NOT NULL] AS elaborations
>>>>>>> db30beb5

    RETURN we, goals, rules, key_elements, traits, elaborations
    ORDER BY we.category, we.name
    """


def _process_elaborations(
    elaborations: list[dict[str, Any]],
    chapter_limit: int | None,
    item_detail_dict: dict[str, Any],
) -> int:
    """Apply elaboration records to ``item_detail_dict`` and return the count."""

    count = 0
    for elab_rec in elaborations:
        chapter_val = elab_rec.get("chapter")
        summary_val = elab_rec.get("summary")
        if chapter_val is None or summary_val is None:
            continue
        if chapter_limit is not None and chapter_val > chapter_limit:
            continue
        elab_key = kg_keys.elaboration_key(chapter_val)
        item_detail_dict[elab_key] = summary_val
        if elab_rec.get("prov"):
            item_detail_dict[kg_keys.source_quality_key(chapter_val)] = (
                "provisional_from_unrevised_draft"
            )
        count += 1
    return count


def _update_world_data_from_record(
    record: dict[str, Any],
    world_data: dict[str, dict[str, WorldItem]],
    chapter_limit: int | None,
) -> None:
    """Update ``world_data`` using a single query record."""

    we_node = record.get("we")
    if not we_node:
        return

    category = we_node.get("category")
    item_name = we_node.get("name")
    we_id = we_node.get("id")

    if not all([category, item_name, we_id]):
        logger.warning(
            "Skipping WorldElement with missing core fields (id, name, or category): %s",
            we_node,
        )
        return

    item_detail_dict = dict(we_node)
    item_detail_dict.pop("created_ts", None)
    item_detail_dict.pop("updated_ts", None)

    created_chapter_num = item_detail_dict.pop(
        KG_NODE_CREATED_CHAPTER, settings.KG_PREPOPULATION_CHAPTER_NUM
    )
    item_detail_dict["created_chapter"] = int(created_chapter_num)
    item_detail_dict[kg_keys.added_key(created_chapter_num)] = True

    is_provisional_at_creation = item_detail_dict.pop(KG_IS_PROVISIONAL, False)
    item_detail_dict["is_provisional"] = is_provisional_at_creation
    if is_provisional_at_creation:
        item_detail_dict[kg_keys.source_quality_key(created_chapter_num)] = (
            "provisional_from_unrevised_draft"
        )

    item_detail_dict["goals"] = sorted(
        [v for v in record.get("goals", []) if v is not None]
    )
    item_detail_dict["rules"] = sorted(
        [v for v in record.get("rules", []) if v is not None]
    )
    item_detail_dict["key_elements"] = sorted(
        [v for v in record.get("key_elements", []) if v is not None]
    )
    item_detail_dict["traits"] = sorted(
        [v for v in record.get("traits", []) if v is not None]
    )

    actual_elaborations_count = _process_elaborations(
        record.get("elaborations", []), chapter_limit, item_detail_dict
    )

    item_detail_dict["id"] = we_id

    if (
        chapter_limit is None
        or (created_chapter_num is not None and created_chapter_num <= chapter_limit)
        or actual_elaborations_count > 0
    ):
        world_data.setdefault(category, {})[item_name] = WorldItem.from_dict(
            category, item_name, item_detail_dict
        )
        WORLD_NAME_TO_ID[utils._normalize_for_id(item_name)] = we_id
    elif (
        not (created_chapter_num is not None and created_chapter_num <= chapter_limit)
        and actual_elaborations_count == 0
        and chapter_limit is not None
    ):
        logger.debug(
            "WorldElement '%s' (id: %s) created in chapter %s with no elaborations up to chapter %s, excluding.",
            item_name,
            we_id,
            created_chapter_num,
            chapter_limit,
        )


def resolve_world_name(name: str) -> str | None:
    """Return canonical world item ID for a display name if known."""
    if not name:
        return None
    return WORLD_NAME_TO_ID.get(utils._normalize_for_id(name))


def get_world_item_by_name(
    world_data: dict[str, dict[str, WorldItem]], name: str
) -> WorldItem | None:
    """Retrieve a WorldItem from cached data using a fuzzy name lookup."""
    item_id = resolve_world_name(name)
    if not item_id:
        return None
    for items in world_data.values():
        if not isinstance(items, dict):
            continue
        for item in items.values():
            if isinstance(item, WorldItem) and item.id == item_id:
                return item
    return None


async def sync_world_items(
    world_items: dict[str, dict[str, WorldItem]],
    chapter_number: int,
    full_sync: bool = False,
) -> bool:
    """Persist world element data to Neo4j."""
    WORLD_NAME_TO_ID.clear()
    for _cat, items in world_items.items():
        if not isinstance(items, dict):
            continue
        for item in items.values():
            if isinstance(item, WorldItem):
                WORLD_NAME_TO_ID[utils._normalize_for_id(item.name)] = item.id
    if full_sync:
        world_dict = {
            cat: {name: item.to_dict() for name, item in items.items()}
            for cat, items in world_items.items()
        }
        return await sync_full_state_from_object_to_db(world_dict)

    statements: list[tuple[str, dict[str, Any]]] = []
    count = 0
    for category_items in world_items.values():
        if not isinstance(category_items, dict):
            continue
        for item_obj in category_items.values():
            statements.extend(
                generate_world_element_node_cypher(item_obj, chapter_number)
            )
            count += 1

    try:
        if statements:
            await neo4j_manager.execute_cypher_batch(statements)
        logger.info(
            "Persisted %d world element updates for chapter %d.",
            count,
            chapter_number,
        )
        return True
    except Exception as exc:  # pragma: no cover - log and return failure
        logger.error(
            "Error persisting world element updates for chapter %d: %s",
            chapter_number,
            exc,
            exc_info=True,
        )
        return False


def _build_world_element_id(
    category: str, item_name: str, details: dict[str, Any]
) -> str:
    """Return a stable ID for a world element."""
    if isinstance(details.get("id"), str) and details.get("id", "").strip():
        return str(details["id"])
    norm_cat = utils._normalize_for_id(category) or "unknown_category"
    norm_name = utils._normalize_for_id(item_name) or "unknown_name"
    return f"{norm_cat}_{norm_name}"


def _collect_input_world_element_ids(world_data: dict[str, Any]) -> set[str]:
    """Gather all world element IDs present in the input ``world_data``."""
    ids: set[str] = set()
    for category, items in world_data.items():
        if category == "_overview_" or not isinstance(items, dict):
            continue
        for name, details in items.items():
            if name.startswith(
                ("_", kg_keys.SOURCE_QUALITY_PREFIX, "category_updated_in_chapter_")
            ):
                continue
            if isinstance(details, dict):
                we_id = _build_world_element_id(category, name, details)
                if we_id:
                    ids.add(we_id)
    return ids


async def _fetch_existing_world_element_ids() -> set[str]:
    """Return IDs of non-deleted world elements stored in Neo4j."""
    records = await neo4j_manager.execute_read_query(
        "MATCH (we:WorldElement:Entity)"
        " WHERE we.is_deleted IS NULL OR we.is_deleted = FALSE"
        " RETURN we.id AS id"
    )
    return {rec["id"] for rec in records if rec and rec.get("id")}


def _generate_world_container_statements(
    overview_details: dict[str, Any], wc_id: str, novel_id: str
) -> list[tuple[str, dict[str, Any]]]:
    """Create cypher statements for the world container node."""
    if not isinstance(overview_details, dict):
        return []
    wc_props: dict[str, Any] = {
        "id": wc_id,
        "overview_description": str(overview_details.get("description", "")),
        KG_IS_PROVISIONAL: overview_details.get(
            kg_keys.source_quality_key(settings.KG_PREPOPULATION_CHAPTER_NUM)
        )
        == "provisional_from_unrevised_draft",
    }
    for key, val in overview_details.items():
        if isinstance(val, str | int | float | bool) and key not in wc_props:
            wc_props[key] = val
    return [
        (
            """
        MERGE (wc:Entity {id: $id_val})
        ON CREATE SET wc:WorldContainer, wc = $props, wc.created_ts = timestamp()
        ON MATCH SET  wc:WorldContainer, wc = $props, wc.updated_ts = timestamp()
        """,
            {"id_val": wc_id, "props": wc_props},
        ),
        (
            """
        MATCH (ni:NovelInfo:Entity {id: $novel_id_val})
        MATCH (wc:WorldContainer:Entity {id: $wc_id_val})
        MERGE (ni)-[:HAS_WORLD_META]->(wc)
        """,
            {"novel_id_val": novel_id, "wc_id_val": wc_id},
        ),
    ]


def _prepare_world_element_props(
    category: str, name: str, details: dict[str, Any]
) -> dict[str, Any]:
    """Build property dictionary for a ``WorldElement`` node."""
    we_props = {
        "id": _build_world_element_id(category, name, details),
        "name": name,
        "category": category,
    }
    created_chap = details.get(
        KG_NODE_CREATED_CHAPTER,
        details.get("created_chapter", settings.KG_PREPOPULATION_CHAPTER_NUM),
    )
    we_props[KG_NODE_CREATED_CHAPTER] = int(created_chap)

    is_prov = False
    sq_key = kg_keys.source_quality_key(we_props[KG_NODE_CREATED_CHAPTER])
    if details.get(sq_key) == "provisional_from_unrevised_draft":
        is_prov = True
    elif details.get(KG_IS_PROVISIONAL) is True:
        is_prov = True
    elif details.get("is_provisional") is True:
        is_prov = True
    we_props[KG_IS_PROVISIONAL] = is_prov
    we_props["is_deleted"] = False

    for key, val in details.items():
        if (
            isinstance(val, str | int | float | bool)
            and key not in we_props
            and not key.startswith(kg_keys.ELABORATION_PREFIX)
            and not key.startswith(kg_keys.ADDED_PREFIX)
            and not key.startswith(kg_keys.SOURCE_QUALITY_PREFIX)
            and key
            not in [
                "goals",
                "rules",
                "key_elements",
                "traits",
                "id",
                "name",
                "category",
                "created_chapter",
                "is_provisional",
            ]
        ):
            we_props[key] = val
    return we_props


def _generate_list_value_statements(
    we_id: str, details: dict[str, Any]
) -> list[tuple[str, dict[str, Any]]]:
    """Create cypher statements for list properties like goals or rules."""
    statements: list[tuple[str, dict[str, Any]]] = []
    list_prop_map = {
        "goals": "HAS_GOAL",
        "rules": "HAS_RULE",
        "key_elements": "HAS_KEY_ELEMENT",
        "traits": "HAS_TRAIT_ASPECT",
    }
    for prop_key, rel_name in list_prop_map.items():
        current_values = {
            str(v).strip()
            for v in details.get(prop_key, [])
            if isinstance(v, str) and str(v).strip()
        }
        statements.append(
            (
                f"""
            MATCH (we:WorldElement:Entity {{id: $we_id_val}})-[r:{rel_name}]->(v:ValueNode:Entity {{type: $value_node_type}})
            WHERE NOT v.value IN $current_values_list
            DELETE r
            """,
                {
                    "we_id_val": we_id,
                    "value_node_type": prop_key,
                    "current_values_list": list(current_values),
                },
            )
        )
        if current_values:
            statements.append(
                (
                    f"""
                MATCH (we:WorldElement:Entity {{id: $we_id_val}})
                UNWIND $current_values_list AS item_value_str
                MERGE (v:Entity:ValueNode {{value: item_value_str, type: $value_node_type}})
                   ON CREATE SET v.created_ts = timestamp()
                MERGE (we)-[:{rel_name}]->(v)
                """,
                    {
                        "we_id_val": we_id,
                        "value_node_type": prop_key,
                        "current_values_list": list(current_values),
                    },
                )
            )
    return statements


def _generate_elaboration_statements(
    we_id: str, details: dict[str, Any], item_name: str
) -> list[tuple[str, dict[str, Any]]]:
    """Create cypher statements for ``WorldElaborationEvent`` nodes."""
    statements: list[tuple[str, dict[str, Any]]] = [
        (
            """
        MATCH (we:WorldElement:Entity {id: $we_id_val})-[r:ELABORATED_IN_CHAPTER]->(elab:WorldElaborationEvent:Entity)
        DETACH DELETE elab, r
        """,
            {"we_id_val": we_id},
        )
    ]
    for key, value in details.items():
        if (
            key.startswith(kg_keys.ELABORATION_PREFIX)
            and isinstance(value, str)
            and value.strip()
        ):
            try:
                chap_num = kg_keys.parse_elaboration_key(key)
                if chap_num is None:
                    logger.warning(
                        "Could not parse chapter number from world elab key: %s for item %s",
                        key,
                        item_name,
                    )
                    continue
                elab_is_prov = False
                sq_key = kg_keys.source_quality_key(chap_num)
                if details.get(sq_key) == "provisional_from_unrevised_draft":
                    elab_is_prov = True
                elab_props = {
                    "id": f"elab_{we_id}_ch{chap_num}_{hash(value.strip())}",
                    "summary": value.strip(),
                    KG_NODE_CHAPTER_UPDATED: chap_num,
                    KG_IS_PROVISIONAL: elab_is_prov,
                }
                statements.append(
                    (
                        """
                    MATCH (we:WorldElement:Entity {id: $we_id_val})
                    CREATE (elab:Entity:WorldElaborationEvent)
                    SET elab = $props, elab.created_ts = timestamp()
                    CREATE (we)-[:ELABORATED_IN_CHAPTER]->(elab)
                    """,
                        {"we_id_val": we_id, "props": elab_props},
                    )
                )
            except ValueError:
                logger.warning(
                    "Could not parse chapter for world elab key: %s for item %s",
                    key,
                    item_name,
                )
    return statements


def _cleanup_orphan_value_nodes() -> tuple[str, dict[str, Any]]:
    """Return cypher to remove orphan ``ValueNode`` records."""
    return (
        """
    MATCH (v:ValueNode:Entity)
    WHERE NOT EXISTS((:WorldElement:Entity)-[]->(v)) AND NOT EXISTS((:Entity)-[:DYNAMIC_REL]->(v))
    DETACH DELETE v
    """,
        {},
    )


def _generate_world_element_statements(
    world_data: dict[str, Any], wc_id: str
) -> list[tuple[str, dict[str, Any]]]:
    """Create cypher statements for all ``WorldElement`` nodes."""
    statements: list[tuple[str, dict[str, Any]]] = []
    for category, items in world_data.items():
        if category == "_overview_" or not isinstance(items, dict):
            continue
        for name, details in items.items():
            if not isinstance(details, dict) or name.startswith(
                ("_", kg_keys.SOURCE_QUALITY_PREFIX, "category_updated_in_chapter_")
            ):
                continue
            we_id = _build_world_element_id(category, name, details)
            props = _prepare_world_element_props(category, name, details)
            statements.append(
                (
                    """
                MERGE (we:Entity {id: $id_val})
                ON CREATE SET we:WorldElement, we = $props, we.created_ts = timestamp()
                ON MATCH SET  we:WorldElement, we += $props, we.updated_ts = timestamp()
                """,
                    {"id_val": we_id, "props": props},
                )
            )
            statements.append(
                (
                    """
                MATCH (wc:WorldContainer:Entity {id: $wc_id_val})
                MATCH (we:WorldElement:Entity {id: $we_id_val})
                MERGE (wc)-[:CONTAINS_ELEMENT]->(we)
                """,
                    {"wc_id_val": wc_id, "we_id_val": we_id},
                )
            )
            statements.extend(_generate_list_value_statements(we_id, details))
            statements.extend(_generate_elaboration_statements(we_id, details, name))
    return statements


async def sync_full_state_from_object_to_db(world_data: dict[str, Any]) -> bool:
    """Persist the entire world-building state to Neo4j."""

    logger.info("Synchronizing world building data to Neo4j (non-destructive)...")

    novel_id_param = settings.MAIN_NOVEL_INFO_NODE_ID
    wc_id_param = settings.MAIN_WORLD_CONTAINER_NODE_ID

    statements: list[tuple[str, dict[str, Any]]] = []

    statements.extend(
        _generate_world_container_statements(
            world_data.get("_overview_", {}), wc_id_param, novel_id_param
        )
    )

    input_ids = _collect_input_world_element_ids(world_data)
    try:
        existing_ids = await _fetch_existing_world_element_ids()
    except Exception as exc:  # pragma: no cover - log and return failure
        logger.error(
            f"Failed to retrieve existing WorldElement IDs from DB: {exc}",
            exc_info=True,
        )
        return False

    orphan_ids = existing_ids - input_ids
    if orphan_ids:
        statements.append(
            (
                """
            MATCH (we:WorldElement:Entity)
            WHERE we.id IN $we_ids_to_delete
            SET we.is_deleted = TRUE
            """,
                {"we_ids_to_delete": list(orphan_ids)},
            )
        )

    statements.extend(_generate_world_element_statements(world_data, wc_id_param))

    statements.append(_cleanup_orphan_value_nodes())

    try:
        if statements:
            await neo4j_manager.execute_cypher_batch(statements)
        logger.info("Successfully synchronized world building data to Neo4j.")
        return True
    except Exception as e:  # pragma: no cover - log and return failure
        logger.error(f"Error synchronizing world building data: {e}", exc_info=True)
        return False


@alru_cache(maxsize=settings.WORLD_QUERY_CACHE_SIZE)
async def get_world_item_by_id(item_id: str) -> WorldItem | None:
    """Retrieve a single ``WorldItem`` from Neo4j by its ID or fall back to name."""
    logger.info("Loading world item '%s' from Neo4j...", item_id)

    query = (
        "MATCH (we:WorldElement:Entity {id: $id})"
        " WHERE we.is_deleted IS NULL OR we.is_deleted = FALSE"
        " RETURN we"
    )
    results = await neo4j_manager.execute_read_query(query, {"id": item_id})
    if not results or not results[0].get("we"):
        alt_id = resolve_world_name(item_id)
        if alt_id and alt_id != item_id:
            results = await neo4j_manager.execute_read_query(query, {"id": alt_id})

    if not results or not results[0].get("we"):
        logger.info("No world item found for id '%s'.", item_id)
        return None

    we_node = results[0]["we"]
    category = we_node.get("category")
    item_name = we_node.get("name")
    if not category or not item_name:
        logger.warning("WorldElement missing category or name for id '%s'.", item_id)
        return None

    item_detail: dict[str, Any] = dict(we_node)
    item_detail.pop("created_ts", None)
    item_detail.pop("updated_ts", None)

    created_chapter_num = item_detail.pop(
        KG_NODE_CREATED_CHAPTER, settings.KG_PREPOPULATION_CHAPTER_NUM
    )
    item_detail["created_chapter"] = int(created_chapter_num)
    item_detail[kg_keys.added_key(created_chapter_num)] = True

    if item_detail.pop(KG_IS_PROVISIONAL, False):
        item_detail["is_provisional"] = True
        item_detail[kg_keys.source_quality_key(created_chapter_num)] = (
            "provisional_from_unrevised_draft"
        )
    else:
        item_detail["is_provisional"] = False

    list_prop_map = {
        "goals": "HAS_GOAL",
        "rules": "HAS_RULE",
        "key_elements": "HAS_KEY_ELEMENT",
        "traits": "HAS_TRAIT_ASPECT",
    }
    for list_prop_key, rel_name_internal in list_prop_map.items():
        list_values_query = f"""
        MATCH (:WorldElement:Entity {{id: $we_id_param}})-[:{rel_name_internal}]->(v:ValueNode:Entity {{type: $value_node_type_param}})
        RETURN v.value AS item_value
        ORDER BY v.value ASC
        """
        list_val_res = await neo4j_manager.execute_read_query(
            list_values_query,
            {"we_id_param": item_id, "value_node_type_param": list_prop_key},
        )
        item_detail[list_prop_key] = sorted(
            [
                res_item["item_value"]
                for res_item in list_val_res
                if res_item and res_item.get("item_value") is not None
            ]
        )

    elab_query = f"""
    MATCH (:WorldElement:Entity {{id: $we_id_param}})-[:ELABORATED_IN_CHAPTER]->(elab:WorldElaborationEvent:Entity)
    RETURN elab.summary AS summary, elab.{KG_NODE_CHAPTER_UPDATED} AS chapter, elab.{KG_IS_PROVISIONAL} AS is_provisional
    ORDER BY elab.chapter_updated ASC
    """
    elab_results = await neo4j_manager.execute_read_query(
        elab_query, {"we_id_param": item_id}
    )
    if elab_results:
        for elab_rec in elab_results:
            chapter_val = elab_rec.get("chapter")
            summary_val = elab_rec.get("summary")
            if chapter_val is not None and summary_val is not None:
                elab_key = kg_keys.elaboration_key(chapter_val)
                item_detail[elab_key] = summary_val
                if elab_rec.get(KG_IS_PROVISIONAL):
                    item_detail[kg_keys.source_quality_key(chapter_val)] = (
                        "provisional_from_unrevised_draft"
                    )

    item_detail["id"] = item_id
    return WorldItem.from_dict(category, item_name, item_detail)


@alru_cache(maxsize=settings.WORLD_QUERY_CACHE_SIZE)
async def get_all_world_item_ids_by_category() -> dict[str, list[str]]:
    """Return all world item IDs grouped by category."""
    query = (
        "MATCH (we:WorldElement:Entity) "
        "WHERE we.is_deleted IS NULL OR we.is_deleted = FALSE "
        "RETURN we.category AS category, we.id AS id"
    )
    results = await neo4j_manager.execute_read_query(query)
    mapping: dict[str, list[str]] = {}
    for record in results:
        category = record.get("category")
        item_id = record.get("id")
        if category and item_id:
            mapping.setdefault(category, []).append(item_id)
    return mapping


@alru_cache(maxsize=settings.WORLD_QUERY_CACHE_SIZE)
async def get_world_building_from_db(
    chapter_limit: int | None = None,
) -> dict[str, dict[str, WorldItem]]:
    """Load world elements grouped by category from Neo4j."""

    logger.info(
        "Loading decomposed world building data from Neo4j%s...",
        f" up to chapter {chapter_limit}" if chapter_limit is not None else "",
    )
    world_data: dict[str, dict[str, WorldItem]] = {}
    wc_id_param = settings.MAIN_WORLD_CONTAINER_NODE_ID

    await fix_missing_world_element_core_fields()

    WORLD_NAME_TO_ID.clear()

    overview_item = await _load_world_container(wc_id_param)
    if overview_item:
        world_data.setdefault("_overview_", {})["_overview_"] = overview_item
        WORLD_NAME_TO_ID[utils._normalize_for_id("_overview_")] = (
            utils._normalize_for_id("_overview_")
        )

    we_params: dict[str, Any] = {"limit": chapter_limit}
    chapter_filter = ""
    if chapter_limit is not None:
        chapter_filter = (
            f"AND (we.{KG_NODE_CREATED_CHAPTER} IS NULL "
            f"OR we.{KG_NODE_CREATED_CHAPTER} <= $limit)"
        )

    query = _build_world_elements_query(chapter_filter)
    we_results = await neo4j_manager.execute_read_query(query, we_params)

    if not we_results:
        logger.info(
            "No WorldElements found in Neo4j%s.",
            f" up to chapter {chapter_limit}" if chapter_limit is not None else "",
        )
        for cat_key in DEFAULT_WORLD_CATEGORIES:
            world_data.setdefault(cat_key, {})
        return world_data

    for record in we_results:
        _update_world_data_from_record(record, world_data, chapter_limit)

    num_elements_loaded = sum(
        len(items) for cat, items in world_data.items() if cat != "_overview_"
    )
    logger.info(
        "Successfully loaded and recomposed world building data (%d elements) from Neo4j%s.",
        num_elements_loaded,
        f" up to chapter {chapter_limit}" if chapter_limit is not None else "",
    )
    return world_data


async def get_world_elements_for_snippet_from_db(
    category: str, chapter_limit: int, item_limit: int
) -> list[dict[str, Any]]:
    """Return a subset of world elements for prompt context."""

    query = f"""
    MATCH (we:WorldElement:Entity {{category: $category_param}})
    WHERE (we.{KG_NODE_CREATED_CHAPTER} IS NULL OR we.{KG_NODE_CREATED_CHAPTER} <= $chapter_limit_param)

    OPTIONAL MATCH (we)-[:ELABORATED_IN_CHAPTER]->(elab:WorldElaborationEvent:Entity)
    WHERE elab.{KG_NODE_CHAPTER_UPDATED} <= $chapter_limit_param AND elab.{KG_IS_PROVISIONAL} = TRUE
    
    WITH we, COUNT(elab) AS provisional_elaborations_count
    WITH we, ( we.{KG_IS_PROVISIONAL} = TRUE OR provisional_elaborations_count > 0 ) AS is_item_provisional_overall
    
    RETURN we.name AS name,
           we.description AS description, 
           is_item_provisional_overall AS is_provisional
    ORDER BY we.name ASC 
    LIMIT $item_limit_param
    """
    params = {
        "category_param": category,
        "chapter_limit_param": chapter_limit,
        "item_limit_param": item_limit,
    }
    items = []
    try:
        results = await neo4j_manager.execute_read_query(query, params)
        if results:
            for record in results:
                desc_val = record.get("description")
                desc = (
                    str(desc_val) if desc_val is not None else ""
                )  # Ensure desc is a string

                items.append(
                    {
                        "name": record.get("name"),
                        "description_snippet": (
                            desc[:50].strip() + "..."
                            if len(desc) > 50
                            else desc.strip()
                        ),
                        "is_provisional": record.get("is_provisional", False),
                    }
                )
    except Exception as e:
        logger.error(
            f"Error fetching world elements for snippet (cat {category}): {e}",
            exc_info=True,
        )
    return items


async def find_thin_world_elements_for_enrichment() -> list[dict[str, Any]]:
    """Finds WorldElement nodes that are considered 'thin' (e.g., missing description)."""
    query = """
    MATCH (we:WorldElement)
    WHERE (we.description IS NULL OR we.description = '') AND (we.is_deleted IS NULL OR we.is_deleted = FALSE)
    RETURN we.id AS id, we.name AS name, we.category as category
    LIMIT 20 // Limit to avoid overwhelming the LLM in one cycle
    """
    try:
        results = await neo4j_manager.execute_read_query(query)
        return results if results else []
    except Exception as e:
        logger.error(f"Error finding thin world elements: {e}", exc_info=True)
        return []


async def fix_missing_world_element_core_fields() -> int:
    """Populate missing ``id``, ``name``, or ``category`` on WorldElements."""

    query = """
    MATCH (we:WorldElement)
    WHERE (we.is_deleted IS NULL OR we.is_deleted = FALSE)
      AND (
        we.id IS NULL OR trim(we.id) = "" OR
        we.name IS NULL OR trim(we.name) = "" OR
        we.category IS NULL OR trim(we.category) = ""
      )
    RETURN elementId(we) AS nid, we.id AS id, we.name AS name, we.category AS category
    """

    try:
        results = await neo4j_manager.execute_read_query(query)
    except Exception as exc:  # pragma: no cover - narrow DB errors
        logger.error(
            "Error fetching WorldElements missing core fields: %s",
            exc,
            exc_info=True,
        )
        return 0

    if not results:
        return 0

    statements: list[tuple[str, dict[str, Any]]] = []

    for rec in results:
        neo_id = rec.get("nid")
        if neo_id is None:
            continue

        w_id = rec.get("id")
        name = rec.get("name")
        category = rec.get("category")

        if isinstance(w_id, str):
            w_id = w_id.strip() or None
        if isinstance(name, str):
            name = name.strip() or None
        if isinstance(category, str):
            category = category.strip() or None

        props: dict[str, Any] = {}

        if not name and isinstance(w_id, str):
            name_part = w_id.split("_", 1)[-1]
            props["name"] = name_part.replace("_", " ").title()
            name = props["name"]
        elif not name:
            props["name"] = "Unnamed Element"
            name = props["name"]

        if not category:
            if isinstance(w_id, str):
                props["category"] = w_id.split("_")[0]
            else:
                props["category"] = "unknown_category"
            category = props["category"]

        if not w_id and name:
            props["id"] = (
                f"{utils._normalize_for_id(category)}_{utils._normalize_for_id(name)}"
            )

        if props:
            statements.append(
                (
                    "MATCH (we:WorldElement) WHERE elementId(we) = $nid SET we += $props",
                    {"nid": neo_id, "props": props},
                )
            )

    if not statements:
        return 0

    try:
        await neo4j_manager.execute_cypher_batch(statements)
        logger.info("Filled missing core fields for %d WorldElements.", len(statements))
    except Exception as exc:  # pragma: no cover - narrow DB errors
        logger.error(
            "Error updating WorldElements with missing core fields: %s",
            exc,
            exc_info=True,
        )
        return 0

    return len(statements)


async def remove_world_element_trait_aspect(element_id: str, trait_value: str) -> bool:
    """Remove a trait aspect from a world element."""
    query = (
        "MATCH (:WorldElement {id: $we_id})-"
        "[r:HAS_TRAIT_ASPECT]->(v:ValueNode {type: 'traits', value: $trait})"
        " DELETE r"
    )
    cleanup_query = (
        "MATCH (v:ValueNode {type: 'traits', value: $trait})"
        " WHERE NOT EXISTS((:WorldElement)-[:HAS_TRAIT_ASPECT]->(v))"
        " DETACH DELETE v"
    )
    try:
        await neo4j_manager.execute_write_query(
            query, {"we_id": element_id, "trait": trait_value}
        )
        await neo4j_manager.execute_write_query(cleanup_query, {"trait": trait_value})
        return True
    except Exception as exc:  # pragma: no cover - log but return False
        logger.error(
            "Error removing trait '%s' from world element %s: %s",
            trait_value,
            element_id,
            exc,
        )
        return False<|MERGE_RESOLUTION|>--- conflicted
+++ resolved
@@ -90,7 +90,7 @@
         rules,
         key_elements,
         traits,
-<<<<<<< HEAD
+
         [e IN collect(DISTINCT CASE
             WHEN ($limit IS NULL OR elab.{KG_NODE_CHAPTER_UPDATED} <= $limit) AND elab.summary IS NOT NULL THEN {{
                 chapter: elab.{KG_NODE_CHAPTER_UPDATED},
@@ -98,13 +98,6 @@
                 prov: coalesce(elab.{KG_IS_PROVISIONAL}, false)
             }}
             ELSE NULL END) WHERE e IS NOT NULL] AS elaborations
-=======
-        [e IN collect(DISTINCT {{
-            chapter: elab.{KG_NODE_CHAPTER_UPDATED},
-            summary: elab.summary,
-            prov: coalesce(elab.{KG_IS_PROVISIONAL}, false)
-        }}) WHERE ($limit IS NULL OR elab.{KG_NODE_CHAPTER_UPDATED} <= $limit) AND e.summary IS NOT NULL] AS elaborations
->>>>>>> db30beb5
 
     RETURN we, goals, rules, key_elements, traits, elaborations
     ORDER BY we.category, we.name
