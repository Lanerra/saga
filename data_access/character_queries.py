# data_access/character_queries.py
from typing import Any, Dict, List, Optional, Set, Tuple

<<<<<<< HEAD
import structlog
=======
from async_lru import alru_cache  # type: ignore

>>>>>>> e74a8a6e
from neo4j.exceptions import ServiceUnavailable  # type: ignore

import config
from core_db.base_db_manager import neo4j_manager
from kg_constants import (
    KG_IS_PROVISIONAL,
    KG_NODE_CHAPTER_UPDATED,
    KG_REL_CHAPTER_ADDED,
)
from kg_maintainer.models import CharacterProfile

from .kg_queries import normalize_relationship_type

logger = structlog.get_logger(__name__)


def generate_character_node_cypher(
    profile: CharacterProfile, chapter_number_for_delta: int = 0
) -> List[Tuple[str, Dict[str, Any]]]:
    """Create Cypher statements for a character update."""
    statements: List[Tuple[str, Dict[str, Any]]] = []

    props_from_profile = profile.to_dict()
    # Create a clean property dictionary for the node, excluding complex types.
    basic_props = {
        k: v
        for k, v in props_from_profile.items()
        if isinstance(v, (str, int, float, bool))
        and k not in ["name", "traits", "relationships"]
        and not k.startswith("development_in_chapter_")
        and not k.startswith("source_quality_chapter_")
    }

    # Add any updates from the profile's 'updates' field.
    if isinstance(profile.updates, dict):
        for k_update, v_update in profile.updates.items():
            if (
                isinstance(v_update, (str, int, float, bool))
                and not k_update.startswith("development_in_chapter_")
                and not k_update.startswith("source_quality_chapter_")
            ):
                if k_update not in basic_props:
                    basic_props[k_update] = v_update

    # Determine provisional status based on the current chapter's update source.
    current_chapter_source_quality_key = (
        f"source_quality_chapter_{chapter_number_for_delta}"
    )
    if (
        isinstance(profile.updates, dict)
        and profile.updates.get(current_chapter_source_quality_key)
        == "provisional_from_unrevised_draft"
    ):
        basic_props[KG_IS_PROVISIONAL] = True
    elif KG_IS_PROVISIONAL not in basic_props:
        # Default to False if not explicitly set by the update.
        basic_props[KG_IS_PROVISIONAL] = False

    # Ensure is_deleted is explicitly set to False for active characters.
    basic_props["is_deleted"] = False

    statements.append(
        (
            """
            MERGE (c:Character:Entity {name: $name})
            ON CREATE SET
                c += $props,
                c.created_ts = timestamp()
            ON MATCH SET
                c += $props,
                c.updated_ts = timestamp()
            """,
            {"name": profile.name, "props": basic_props},
        )
    )

    # Ensure the character is linked to the main novel node.
    statements.append(
        (
            """
            MATCH (ni:NovelInfo:Entity {id: $novel_id})
            MATCH (c:Character:Entity {name: $name})
            MERGE (ni)-[:HAS_CHARACTER]->(c)
            """,
            {"novel_id": config.MAIN_NOVEL_INFO_NODE_ID, "name": profile.name},
        )
    )

    # Process and link traits.
    if profile.traits:
        for trait_name in profile.traits:
            if isinstance(trait_name, str) and trait_name.strip():
                statements.append(
                    (
                        """
                        MATCH (c:Character:Entity {name: $name})
                        MERGE (t:Entity {name: $trait_name})
                            ON CREATE SET t:Trait, t.created_ts = timestamp()
                            ON MATCH SET t:Trait
                        MERGE (c)-[:HAS_TRAIT]->(t)
                        """,
                        {
                            "name": profile.name,
                            "trait_name": trait_name.strip(),
                        },
                    )
                )

    # Process and link development events for the current chapter.
    dev_event_key = f"development_in_chapter_{chapter_number_for_delta}"
    if isinstance(profile.updates, dict) and dev_event_key in profile.updates:
        dev_event_summary = profile.updates[dev_event_key]
        if isinstance(dev_event_summary, str) and dev_event_summary.strip():
            dev_event_id = (
                f"dev_{profile.name}_ch{chapter_number_for_delta}_"
                f"{hash(dev_event_summary)}"
            )
            dev_event_props = {
                "id": dev_event_id,
                "summary": dev_event_summary,
                "chapter_updated": chapter_number_for_delta,
                KG_IS_PROVISIONAL: basic_props.get(KG_IS_PROVISIONAL, False),
            }
            statements.append(
                (
                    """
                    MATCH (c:Character:Entity {name: $name})
                    MERGE (dev:Entity {id: $dev_event_id})
                        ON CREATE SET
                            dev:DevelopmentEvent,
                            dev = $props,
                            dev.created_ts = timestamp()
                        ON MATCH SET
                            dev:DevelopmentEvent,
                            dev = $props,
                            dev.updated_ts = timestamp()
                    MERGE (c)-[:DEVELOPED_IN_CHAPTER]->(dev)
                    """,
                    {
                        "name": profile.name,
                        "dev_event_id": dev_event_id,
                        "props": dev_event_props,
                    },
                )
            )

    # Process and link relationships.
    if profile.relationships:
        for target_char_name, rel_detail in profile.relationships.items():
            if isinstance(target_char_name, str) and target_char_name.strip():
                rel_type_str = "RELATED_TO"
                rel_cypher_props: Dict[str, Any] = {}
                if isinstance(rel_detail, str) and rel_detail.strip():
                    rel_cypher_props["description"] = rel_detail.strip()
                    if rel_detail.isupper() and " " not in rel_detail:
                        rel_type_str = rel_detail
                elif isinstance(rel_detail, dict):
                    rel_type_str = normalize_relationship_type(
                        str(rel_detail.get("type", rel_type_str))
                    )
                    for k_rel, v_rel in rel_detail.items():
                        if isinstance(v_rel, (str, int, float, bool)):
                            rel_cypher_props[k_rel] = v_rel
                    rel_cypher_props.pop("type", None)

                rel_cypher_props[KG_REL_CHAPTER_ADDED] = chapter_number_for_delta
                rel_cypher_props[KG_IS_PROVISIONAL] = basic_props.get(
                    KG_IS_PROVISIONAL, False
                )
                rel_cypher_props["source_profile_managed"] = True

                statements.append(
                    (
                        """
                        MATCH (c1:Character:Entity {name: $source_name})
                        MERGE (c2:Entity {name: $target_name})
                            ON CREATE SET
                                c2.description = (
                                    'Auto-created via relationship from '
                                    + $source_name
                                ),
                                c2.created_ts = timestamp()
                        // CORRECTED: Removed "SET c2:Character" and "ON MATCH SET c2:Character"
                        // Now, it only creates a generic :Entity stub, which the Healer agent can enrich later.
                        // This prevents wrongly labeling a location like "Slums" as a "Character".

                        MERGE (
                            c1
                        )-[
                            r:DYNAMIC_REL {
                                type: $rel_type_str,
                                chapter_added: $chapter_num_delta
                            }
                        ]->(
                            c2
                        )
                            ON CREATE SET
                                r = $rel_props,
                                r.created_ts = timestamp()
                            ON MATCH SET
                                r += $rel_props,
                                r.updated_ts = timestamp()
                        """,
                        {
                            "source_name": profile.name,
                            "target_name": target_char_name.strip(),
                            "rel_type_str": rel_type_str,
                            "chapter_num_delta": chapter_number_for_delta,
                            "rel_props": rel_cypher_props,
                        },
                    )
                )

    return statements


async def sync_characters(
    profiles: Dict[str, CharacterProfile],
    chapter_number: int,
    full_sync: bool = False,
) -> bool:
    """Persist character data to Neo4j."""
    if full_sync:
        profile_dicts = {k: v.to_dict() for k, v in profiles.items()}
        return await sync_full_state_from_object_to_db(profile_dicts)

    statements: List[Tuple[str, Dict[str, Any]]] = []
    for profile in profiles.values():
        statements.extend(generate_character_node_cypher(profile, chapter_number))

    try:
        if statements:
            await neo4j_manager.execute_cypher_batch(statements)
        logger.info(
            "Persisted %d character updates for chapter %d.",
            len(profiles),
            chapter_number,
        )
        return True
    except Exception as exc:  # pragma: no cover - log and return failure
        logger.error(
            "Error persisting character updates for chapter %d: %s",
            chapter_number,
            exc,
            exc_info=True,
        )
        return False


async def sync_full_state_from_object_to_db(profiles_data: Dict[str, Any]) -> bool:
    logger.info("Synchronizing character profiles to Neo4j (non-destructive)...")

    novel_id_param = config.MAIN_NOVEL_INFO_NODE_ID
    statements: List[Tuple[str, Dict[str, Any]]] = []

    all_input_char_names: Set[str] = set(profiles_data.keys())

    try:
        existing_char_records = await neo4j_manager.execute_read_query(
            "MATCH (c:Character:Entity)"
            " WHERE c.is_deleted IS NULL OR c.is_deleted = FALSE"
            " RETURN c.name AS name"
        )
        existing_db_char_names: Set[str] = {
            record["name"]
            for record in existing_char_records
            if record and record["name"]
        }
    except Exception as e:
        logger.error(
            f"Failed to retrieve existing character names from DB: {e}", exc_info=True
        )
        return False

    chars_to_delete = existing_db_char_names - all_input_char_names
    if chars_to_delete:
        statements.append(
            (
                """
            MATCH (c:Character:Entity)
            WHERE c.name IN $char_names_to_delete
            SET c.is_deleted = TRUE
            """,
                {"char_names_to_delete": list(chars_to_delete)},
            )
        )

    for char_name, profile_dict in profiles_data.items():
        if not isinstance(profile_dict, dict):
            logger.warning(f"Skipping invalid profile for '{char_name}' (not a dict).")
            continue

        char_direct_props = {
            k: v
            for k, v in profile_dict.items()
            if isinstance(v, (str, int, float, bool)) and k != "name"
        }
        char_direct_props["is_deleted"] = False

        statements.append(
            (
                """
            MERGE (c:Character:Entity {name: $char_name_val})
            ON CREATE SET
                c += $props,
                c.created_ts = timestamp()
            ON MATCH SET
                c += $props,
                c.updated_ts = timestamp()
            """,
                {"char_name_val": char_name, "props": char_direct_props},
            )
        )

        statements.append(
            (
                """
            MATCH (ni:NovelInfo:Entity {id: $novel_id_param})
            MATCH (c:Character:Entity {name: $char_name_val})
            MERGE (ni)-[:HAS_CHARACTER]->(c)
            """,
                {"novel_id_param": novel_id_param, "char_name_val": char_name},
            )
        )

        current_profile_traits: Set[str] = {
            str(t).strip()
            for t in profile_dict.get("traits", [])
            if isinstance(t, str) and str(t).strip()
        }

        statements.append(
            (
                """
            MATCH (c:Character:Entity {name: $char_name_val})-[r:HAS_TRAIT]->(t:Trait:Entity)
            WHERE NOT t.name IN $current_traits_list
            DELETE r
            """,
                {
                    "char_name_val": char_name,
                    "current_traits_list": list(current_profile_traits),
                },
            )
        )

        if current_profile_traits:
            statements.append(
                (
                    """
                MATCH (c:Character:Entity {name: $char_name_val})
                UNWIND $current_traits_list AS trait_name_val
                MERGE (t:Entity {name: trait_name_val})
                    ON CREATE SET t:Trait, t.created_ts = timestamp()
                    ON MATCH SET t:Trait
                MERGE (c)-[:HAS_TRAIT]->(t)
                """,
                    {
                        "char_name_val": char_name,
                        "current_traits_list": list(current_profile_traits),
                    },
                )
            )

        statements.append(
            (
                """
            MATCH (c:Character:Entity {name: $char_name_val})-[r:DEVELOPED_IN_CHAPTER]->(dev:DevelopmentEvent:Entity)
            DETACH DELETE dev, r
            """,
                {"char_name_val": char_name},
            )
        )

        for key, value_str in profile_dict.items():
            if (
                key.startswith("development_in_chapter_")
                and isinstance(value_str, str)
                and value_str.strip()
            ):
                try:
                    chap_num_int = int(key.split("_")[-1])
                    dev_event_summary = value_str.strip()
                    dev_event_id = (
                        f"dev_{char_name}_ch{chap_num_int}_{hash(dev_event_summary)}"
                    )

                    dev_event_props = {
                        "id": dev_event_id,
                        "summary": dev_event_summary,
                        KG_NODE_CHAPTER_UPDATED: chap_num_int,
                        KG_IS_PROVISIONAL: profile_dict.get(
                            f"source_quality_chapter_{chap_num_int}"
                        )
                        == "provisional_from_unrevised_draft",
                    }

                    statements.append(
                        (
                            """
                        MATCH (c:Character:Entity {name: $char_name_val})
                        CREATE (dev:Entity:DevelopmentEvent)
                        SET dev = $props, dev.created_ts = timestamp()
                        CREATE (c)-[:DEVELOPED_IN_CHAPTER]->(dev)
                        """,
                            {"char_name_val": char_name, "props": dev_event_props},
                        )
                    )
                except ValueError:
                    logger.warning(
                        f"Could not parse chapter number from dev key: {key} for char {char_name}"
                    )

        profile_defined_rels = profile_dict.get("relationships", {})
        target_chars_in_profile_rels: Set[str] = set()
        if isinstance(profile_defined_rels, dict):
            target_chars_in_profile_rels = {
                str(k).strip() for k in profile_defined_rels.keys() if str(k).strip()
            }

        # Corrected DYNAMIC_REL deletion: Only delete profile-managed relationships
        # whose targets are no longer in the current profile's relationship list.
        statements.append(
            (
                """
            MATCH (c1:Character:Entity {name: $char_name_val})-[r:DYNAMIC_REL]->(c2:Entity)
            WHERE r.source_profile_managed = TRUE AND NOT c2.name IN $target_chars_list
            DELETE r
            """,
                # CORRECTED: Changed `c2:Character:Entity` to `c2:Entity` to catch relationships to non-character entities.
                {
                    "char_name_val": char_name,
                    "target_chars_list": list(target_chars_in_profile_rels),
                },
            )
        )

        if isinstance(profile_defined_rels, dict):
            for target_char_name_str, rel_detail in profile_defined_rels.items():
                target_char_name = str(target_char_name_str).strip()
                if not target_char_name:
                    continue

                rel_type_str = "RELATED_TO"
                # Ensure rel_cypher_props is re-initialized for each relationship
                rel_cypher_props = {
                    "source_profile_managed": True,
                    "confidence": 1.0,
                }

                chapter_added_val = config.KG_PREPOPULATION_CHAPTER_NUM
                if isinstance(rel_detail, dict) and "chapter_added" in rel_detail:
                    try:
                        chapter_added_val = int(rel_detail["chapter_added"])
                    except ValueError:
                        pass
                rel_cypher_props["chapter_added"] = chapter_added_val

                if isinstance(rel_detail, str) and rel_detail.strip():
                    rel_cypher_props["description"] = rel_detail.strip()
                    if rel_detail.isupper() and " " not in rel_detail:
                        rel_type_str = rel_detail
                elif isinstance(rel_detail, dict):
                    rel_type_str = normalize_relationship_type(
                        str(rel_detail.get("type", rel_type_str))
                    )
                    for k_rel, v_rel in rel_detail.items():
                        if (
                            isinstance(v_rel, (str, int, float, bool))
                            and k_rel != "type"
                            and k_rel != "chapter_added"
                        ):  # chapter_added handled above
                            rel_cypher_props[k_rel] = v_rel

                rel_cypher_props[KG_IS_PROVISIONAL] = (
                    profile_dict.get(f"source_quality_chapter_{chapter_added_val}")
                    == "provisional_from_unrevised_draft"
                )

                statements.append(
                    (
                        """
                    MATCH (s:Character:Entity {name: $subject_param})
                    MERGE (o:Entity {name: $object_param})
                    MERGE (s)-[r:DYNAMIC_REL {type: $predicate_param, chapter_added: $chapter_added_val }]->(o)
                    ON CREATE SET r = $props_param, r.created_ts = timestamp()
                    ON MATCH SET  r += $props_param, r.updated_ts = timestamp()
                    """,
                        # CORRECTED: Changed `MATCH (o:Character...)` to `MERGE (o:Entity...)` to handle any entity type.
                        # Also changed `r = $props_param` on MATCH to `r += $props_param` to be non-destructive.
                        {
                            "subject_param": char_name,
                            "object_param": target_char_name,
                            "predicate_param": rel_type_str,
                            "chapter_added_val": chapter_added_val,
                            "props_param": rel_cypher_props,
                        },
                    )
                )

    statements.append(
        (
            """
        MATCH (t:Trait:Entity)
        WHERE NOT EXISTS((:Character:Entity)-[:HAS_TRAIT]->(t))
        DETACH DELETE t
        """,
            {},
        )
    )

    try:
        if statements:
            await neo4j_manager.execute_cypher_batch(statements)
        logger.info(
            f"Successfully synchronized {len(all_input_char_names)} character profiles to Neo4j."
        )
        return True
    except Exception as e:
        logger.error(f"Error synchronizing character profiles: {e}", exc_info=True)
        return False


@alru_cache(maxsize=128)
async def get_character_profile_by_name(name: str) -> Optional[CharacterProfile]:
    """Retrieve a single ``CharacterProfile`` from Neo4j by character name."""
    logger.info("Loading character profile '%s' from Neo4j...", name)

    query = (
        "MATCH (c:Character:Entity {name: $name})"
        " WHERE c.is_deleted IS NULL OR c.is_deleted = FALSE"
        " RETURN c"
    )
    results = await neo4j_manager.execute_read_query(query, {"name": name})
    if not results or not results[0].get("c"):
        logger.info("No character profile found for '%s'.", name)
        return None

    char_node = results[0]["c"]
    profile: Dict[str, Any] = dict(char_node)
    profile.pop("name", None)
    profile.pop("created_ts", None)
    profile.pop("updated_ts", None)

    traits_query = (
        "MATCH (:Character:Entity {name: $char_name})-[:HAS_TRAIT]->(t:Trait:Entity)"
        " RETURN t.name AS trait_name"
    )
    trait_results = await neo4j_manager.execute_read_query(
        traits_query, {"char_name": name}
    )
    profile["traits"] = sorted(
        [tr["trait_name"] for tr in trait_results if tr and tr.get("trait_name")]
    )

    rels_query = """
        MATCH (:Character:Entity {name: $char_name})-[r:DYNAMIC_REL]->(target:Entity)
        WHERE r.source_profile_managed = TRUE
        RETURN target.name AS target_name, properties(r) AS rel_props
    """
    rel_results = await neo4j_manager.execute_read_query(
        rels_query, {"char_name": name}
    )
    relationships: Dict[str, Any] = {}
    if rel_results:
        for rel_rec in rel_results:
            target_name = rel_rec.get("target_name")
            rel_props_full = rel_rec.get("rel_props", {})
            rel_props_cleaned = {
                k: v
                for k, v in rel_props_full.items()
                if k
                not in [
                    "created_ts",
                    "updated_ts",
                    "source_profile_managed",
                    "chapter_added",
                ]
            }
            if "type" in rel_props_full:
                rel_props_cleaned["type"] = rel_props_full["type"]
            if "chapter_added" in rel_props_full:
                rel_props_cleaned["chapter_added"] = rel_props_full["chapter_added"]
            if target_name:
                relationships[target_name] = rel_props_cleaned
    profile["relationships"] = relationships

    dev_query = (
        "MATCH (:Character:Entity {name: $char_name})-[:DEVELOPED_IN_CHAPTER]->(dev:DevelopmentEvent:Entity)\n"
        f"RETURN dev.summary AS summary, dev.{KG_NODE_CHAPTER_UPDATED} AS chapter, dev.{KG_IS_PROVISIONAL} AS is_provisional, dev.id as dev_id\n"
        "ORDER BY dev.chapter_updated ASC"
    )
    dev_results = await neo4j_manager.execute_read_query(dev_query, {"char_name": name})
    if dev_results:
        for dev_rec in dev_results:
            chapter_num = dev_rec.get("chapter")
            summary = dev_rec.get("summary")
            if chapter_num is not None and summary is not None:
                dev_key = f"development_in_chapter_{chapter_num}"
                profile[dev_key] = summary
                if dev_rec.get(KG_IS_PROVISIONAL):
                    profile[f"source_quality_chapter_{chapter_num}"] = (
                        "provisional_from_unrevised_draft"
                    )

    return CharacterProfile.from_dict(name, profile)


@alru_cache(maxsize=128)
async def get_all_character_names() -> List[str]:
    """Return a list of all character names from Neo4j."""
    query = (
        "MATCH (c:Character:Entity) "
        "WHERE c.is_deleted IS NULL OR c.is_deleted = FALSE "
        "RETURN c.name AS name ORDER BY c.name"
    )
    results = await neo4j_manager.execute_read_query(query)
    return [record["name"] for record in results if record.get("name")]


async def get_character_profiles_from_db() -> Dict[str, CharacterProfile]:
    logger.info("Loading decomposed character profiles from Neo4j...")
    profiles_data: Dict[str, CharacterProfile] = {}

    char_query = (
        "MATCH (c:Character:Entity)"
        " WHERE c.is_deleted IS NULL OR c.is_deleted = FALSE"
        " RETURN c"
    )
    char_results = await neo4j_manager.execute_read_query(char_query)

    if not char_results:
        logger.info("No character profiles found in Neo4j.")
        return {}

    for record in char_results:
        char_node = record.get("c")
        if not char_node:
            continue
        char_name = char_node.get("name")
        if not char_name:
            continue

        profile = dict(char_node)
        profile.pop("name", None)
        profile.pop("created_ts", None)
        profile.pop("updated_ts", None)

        traits_query = "MATCH (:Character:Entity {name: $char_name})-[:HAS_TRAIT]->(t:Trait:Entity) RETURN t.name AS trait_name"
        trait_results = await neo4j_manager.execute_read_query(
            traits_query, {"char_name": char_name}
        )
        profile["traits"] = sorted(
            [tr["trait_name"] for tr in trait_results if tr and tr["trait_name"]]
        )

        rels_query = """
        MATCH (:Character:Entity {name: $char_name})-[r:DYNAMIC_REL]->(target:Entity)
        WHERE r.source_profile_managed = TRUE
        RETURN target.name AS target_name, properties(r) AS rel_props
        """
        # CORRECTED: `target:Character:Entity` changed to `target:Entity` to fetch all relationship types.
        rel_results = await neo4j_manager.execute_read_query(
            rels_query, {"char_name": char_name}
        )
        relationships = {}
        if rel_results:
            for rel_rec in rel_results:
                target_name = rel_rec.get("target_name")
                rel_props_full = rel_rec.get("rel_props", {})
                rel_props_cleaned = {
                    k: v
                    for k, v in rel_props_full.items()
                    if k
                    not in [
                        "created_ts",
                        "updated_ts",
                        "source_profile_managed",
                        "chapter_added",
                    ]
                }
                # Restore type if it was part of the key props for merge
                if "type" in rel_props_full:
                    rel_props_cleaned["type"] = rel_props_full["type"]
                # Restore chapter_added from the rel_props_full if it was there
                if "chapter_added" in rel_props_full:
                    rel_props_cleaned["chapter_added"] = rel_props_full["chapter_added"]

                if target_name:
                    relationships[target_name] = rel_props_cleaned
        profile["relationships"] = relationships

        dev_query = (
            "MATCH (:Character:Entity {name: $char_name})-[:DEVELOPED_IN_CHAPTER]->(dev:DevelopmentEvent:Entity)\n"
            f"RETURN dev.summary AS summary, dev.{KG_NODE_CHAPTER_UPDATED} AS chapter, dev.{KG_IS_PROVISIONAL} AS is_provisional, dev.id as dev_id\n"
            "ORDER BY dev.chapter_updated ASC"
        )
        dev_results = await neo4j_manager.execute_read_query(
            dev_query, {"char_name": char_name}
        )
        if dev_results:
            for dev_rec in dev_results:
                chapter_num = dev_rec.get("chapter")
                summary = dev_rec.get("summary")
                if chapter_num is not None and summary is not None:
                    dev_key = f"development_in_chapter_{chapter_num}"
                    profile[dev_key] = summary
                    if dev_rec.get(KG_IS_PROVISIONAL):
                        profile[f"source_quality_chapter_{chapter_num}"] = (
                            "provisional_from_unrevised_draft"
                        )

        profiles_data[char_name] = CharacterProfile.from_dict(char_name, profile)

    logger.info(
        f"Successfully loaded and recomposed {len(profiles_data)} character profiles from Neo4j."
    )
    return profiles_data


async def get_character_info_for_snippet_from_db(
    char_name: str, chapter_limit: int
) -> Optional[Dict[str, Any]]:
    query = """
    MATCH (c:Character:Entity {name: $char_name_param})
    WHERE c.is_deleted IS NULL OR c.is_deleted = FALSE

    // Subquery to get the most recent non-provisional development event
    CALL (c) {
        OPTIONAL MATCH (c)-[:DEVELOPED_IN_CHAPTER]->(dev:DevelopmentEvent:Entity)
        WHERE dev.chapter_updated <= $chapter_limit_param
          AND (dev.is_provisional IS NULL OR dev.is_provisional = FALSE)
        RETURN dev AS dev_np
        ORDER BY dev.chapter_updated DESC
        LIMIT 1
    }

    // Subquery to get the most recent provisional development event
    CALL (c) {
        OPTIONAL MATCH (c)-[:DEVELOPED_IN_CHAPTER]->(dev:DevelopmentEvent:Entity)
        WHERE dev.chapter_updated <= $chapter_limit_param
          AND dev.is_provisional = TRUE
        RETURN dev AS dev_p
        ORDER BY dev.chapter_updated DESC
        LIMIT 1
    }

    // Subquery to check for the existence of any provisional data related to the character
    CALL (c) {
        RETURN (
            c.is_provisional = TRUE OR
            EXISTS {
                MATCH (c)-[r:DYNAMIC_REL]-(:Entity)
                WHERE r.is_provisional = TRUE AND r.chapter_added <= $chapter_limit_param
            } OR
            EXISTS {
                MATCH (c)-[:DEVELOPED_IN_CHAPTER]->(dev:DevelopmentEvent:Entity)
                WHERE dev.is_provisional = TRUE AND dev.chapter_updated <= $chapter_limit_param
            }
        ) AS is_provisional_flag
    }

    WITH c, dev_np, dev_p, is_provisional_flag

    // Determine the single most current development event
    WITH c, is_provisional_flag,
         CASE
           WHEN dev_p IS NOT NULL AND (dev_np IS NULL OR dev_p.chapter_updated >= dev_np.chapter_updated)
           THEN dev_p
           ELSE dev_np
         END AS most_current_dev_event

    RETURN c.description AS description,
           c.status AS current_status,
           most_current_dev_event,
           is_provisional_flag AS is_provisional_overall
    """
    params = {"char_name_param": char_name, "chapter_limit_param": chapter_limit}
    try:
        result = await neo4j_manager.execute_read_query(query, params)
    except ServiceUnavailable as e:
        logger.warning(
            "Neo4j service unavailable when fetching snippet for '%s': %s."
            " Attempting single reconnect.",
            char_name,
            e,
        )
        try:
            await neo4j_manager.connect()
            result = await neo4j_manager.execute_read_query(query, params)
            if result and result[0]:
                record = result[0]
                most_current_dev_event_node = record.get("most_current_dev_event")
                dev_note = (
                    most_current_dev_event_node.get("summary", "N/A")
                    if most_current_dev_event_node
                    else "N/A"
                )

                return {
                    "description": record.get("description"),
                    "current_status": record.get("current_status"),
                    "most_recent_development_note": dev_note,
                    "is_provisional_overall": record.get(
                        "is_provisional_overall", False
                    ),
                }
            logger.debug(
                f"No detailed snippet info found for character '{char_name}' up to chapter {chapter_limit}."
            )
        except Exception as retry_exc:  # pragma: no cover - log and return
            logger.error(
                "Retry after reconnect failed for character '%s': %s",
                char_name,
                retry_exc,
                exc_info=True,
            )
            return None
    except Exception as e:
        logger.error(
            f"Error fetching character info for snippet ({char_name}): {e}",
            exc_info=True,
        )
        return None

    if result and result[0]:
        record = result[0]
        most_current_dev_event_node = record.get("most_current_dev_event")
        dev_note = (
            most_current_dev_event_node.get("summary", "N/A")
            if most_current_dev_event_node
            else "N/A"
        )

        return {
            "description": record.get("description"),
            "current_status": record.get("current_status"),
            "most_recent_development_note": dev_note,
            "is_provisional_overall": record.get("is_provisional_overall", False),
        }
    logger.debug(
        "No detailed snippet info found for character '%s' up to chapter %d.",
        char_name,
        chapter_limit,
    )
    return None


async def find_thin_characters_for_enrichment() -> List[Dict[str, Any]]:
    """Finds character nodes that are considered 'thin' (e.g., auto-created stubs)."""
    query = """
    MATCH (c:Character)
    WHERE c.description STARTS WITH 'Auto-created via relationship'
       OR c.description IS NULL
       OR c.description = ''
    RETURN c.name AS name
    LIMIT 20 // Limit to avoid overwhelming the LLM in one cycle
    """
    try:
        results = await neo4j_manager.execute_read_query(query)
        return results if results else []
    except Exception as e:
        logger.error(f"Error finding thin characters: {e}", exc_info=True)
        return []<|MERGE_RESOLUTION|>--- conflicted
+++ resolved
@@ -1,12 +1,10 @@
 # data_access/character_queries.py
 from typing import Any, Dict, List, Optional, Set, Tuple
 
-<<<<<<< HEAD
 import structlog
-=======
+
 from async_lru import alru_cache  # type: ignore
 
->>>>>>> e74a8a6e
 from neo4j.exceptions import ServiceUnavailable  # type: ignore
 
 import config
