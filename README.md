--- conflicted
+++ resolved
@@ -299,7 +299,6 @@
 
 After resetting and ensuring Neo4j is running, the next execution of `python main.py` will re-initialize the story and KG.
 
-<<<<<<< HEAD
 ## Complexity Analysis
 
 You can check SAGA's cyclomatic complexity with [Radon](https://radon.readthedocs.io/en/latest/):
@@ -309,8 +308,6 @@
 ```
 
 This runs `radon cc . -nc` and highlights functions that may benefit from refactoring.
-=======
-## Development
 
 ### Install Dev Dependencies
 
@@ -344,7 +341,6 @@
 mypy .
 pytest -v --cov=. --cov-report=term-missing
 ```
->>>>>>> 04b03e16
 
 ## License
 
