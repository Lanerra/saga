# chapter_generation/context_kg_utils.py
"""Utility functions for context-related KG operations."""

from __future__ import annotations

import json
from typing import Any

import structlog
<<<<<<< HEAD
from agents.pre_flight_check_agent import CANONICAL_FACTS_TO_ENFORCE
=======
>>>>>>> 3ba0929c
from config import settings
from core.llm_interface import llm_service
from data_access import character_queries, world_queries

logger = structlog.get_logger(__name__)

<<<<<<< HEAD

async def get_canonical_truths_from_kg() -> list[str]:
    """Return canonical truths stored in the knowledge graph."""

    lines: list[str] = []
    query = (
        "MATCH (c:Character:Entity)-[:HAS_TRAIT]->"
        "(t:Trait:Entity {is_canonical_truth: true}) "
        "RETURN c.name AS name, t.name AS trait"
    )
    try:
        records = await character_queries.neo4j_manager.execute_read_query(query)
    except Exception as exc:  # pragma: no cover - DB failures logged
        logger.error("Failed to load canonical truths: %s", exc, exc_info=True)
        records = []

    for rec in records:
        name = rec.get("name")
        trait = rec.get("trait")
        if name and trait:
            line = f"- {name} is {trait}"
            if line not in lines:
                lines.append(line)

    if not lines:
        for fact in CANONICAL_FACTS_TO_ENFORCE:
            name = fact.get("name")
            trait = fact.get("trait")
            if not name or not trait:
                continue
            line = f"- {name} is {trait}"
            if line not in lines:
                lines.append(line)

    return lines

=======
>>>>>>> 3ba0929c

async def get_reliable_kg_facts_for_drafting_prompt(
    plot_outline: dict[str, Any],
    chapter_number: int,
    chapter_plan: list[dict[str, Any]] | None = None,
) -> str:
    """Return KG facts relevant to the chapter focus.

    The function first attempts to gather facts from the knowledge graph. If no
    facts are available, it falls back to a short LLM generated summary based on
    the provided plot outline.
    """

    try:
        characters = await character_queries.get_character_profiles_from_db()
        world = await world_queries.get_world_building_from_db()
    except Exception as exc:  # pragma: no cover - DB failures logged
        logger.error("Failed to retrieve KG facts: %s", exc, exc_info=True)
        characters = {}
        world = {}

    lines: list[str] = []
    for name, profile in characters.items():
        traits = profile.get("traits")
        if traits:
            lines.append(f"- {name}: {', '.join(traits)}")

    factions = world.get("factions")
    if isinstance(factions, list) and factions:
        lines.append("Factions: " + ", ".join(map(str, factions)))

    if lines:
        return "\n".join(lines)

    prompt = (
        "Provide three short bullet points summarizing important character or "
        f"world facts for chapter {chapter_number} using this plot outline:\n"
        f"{json.dumps(plot_outline)}"
    )
    text, _ = await llm_service.async_call_llm(
        model_name=settings.SMALL_MODEL,
        prompt=prompt,
        temperature=settings.TEMPERATURE_SUMMARY,
        max_tokens=settings.MAX_SUMMARY_TOKENS,
        allow_fallback=True,
    )
    return text.strip()


async def get_kg_reasoning_guidance_for_prompt(
    plot_outline: dict[str, Any],
    chapter_number: int,
    chapter_plan: list[dict[str, Any]] | None = None,
    max_guidelines: int = 5,
) -> str:
    """Return KG reasoning hints for the chapter.

    If the KG does not provide enough information, guidance is generated via the
    LLM based on the plot outline.
    """

    prompt = (
        f"Provide {max_guidelines} short guidelines to ensure story continuity "
        f"for chapter {chapter_number}. Plot outline:\n{json.dumps(plot_outline)}"
    )
    text, _ = await llm_service.async_call_llm(
        model_name=settings.SMALL_MODEL,
        prompt=prompt,
        temperature=settings.TEMPERATURE_SUMMARY,
        max_tokens=settings.MAX_SUMMARY_TOKENS,
        allow_fallback=True,
    )
    return text.strip()<|MERGE_RESOLUTION|>--- conflicted
+++ resolved
@@ -7,17 +7,13 @@
 from typing import Any
 
 import structlog
-<<<<<<< HEAD
+
 from agents.pre_flight_check_agent import CANONICAL_FACTS_TO_ENFORCE
-=======
->>>>>>> 3ba0929c
 from config import settings
 from core.llm_interface import llm_service
 from data_access import character_queries, world_queries
 
 logger = structlog.get_logger(__name__)
-
-<<<<<<< HEAD
 
 async def get_canonical_truths_from_kg() -> list[str]:
     """Return canonical truths stored in the knowledge graph."""
@@ -53,9 +49,6 @@
                 lines.append(line)
 
     return lines
-
-=======
->>>>>>> 3ba0929c
 
 async def get_reliable_kg_facts_for_drafting_prompt(
     plot_outline: dict[str, Any],
