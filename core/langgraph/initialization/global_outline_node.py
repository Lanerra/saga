# core/langgraph/initialization/global_outline_node.py
"""
Global Outline Generation Node for Initialization Phase.

This node generates a high-level story outline that defines the overall
narrative arc, key plot points, and story structure.
"""

from __future__ import annotations

import json
import re

import structlog
from pydantic import BaseModel, Field, field_validator

from core.langgraph.state import NarrativeState
from core.llm_interface_refactored import llm_service
from prompts.prompt_renderer import get_system_prompt, render_prompt

logger = structlog.get_logger(__name__)


class ActOutline(BaseModel):
    """Structured outline for a single act."""

    act_number: int = Field(description="Act number (1-5)")
    title: str = Field(description="Title or name of the act")
    summary: str = Field(description="Brief summary of the act (1-2 sentences)")
    key_events: list[str] = Field(
        default_factory=list, description="List of major events in this act"
    )
    chapters_start: int = Field(description="First chapter number in this act")
    chapters_end: int = Field(description="Last chapter number in this act")

    @field_validator("act_number")
    @classmethod
    def validate_act_number(cls, value: int) -> int:
        if value < 1 or value > 5:
            raise ValueError("Act number must be between 1 and 5")
        return value


class CharacterArc(BaseModel):
    """Character arc progression throughout the story."""

    character_name: str = Field(description="Name of the character")
    starting_state: str = Field(description="Character's state at story start")
    ending_state: str = Field(description="Character's state at story end")
    key_moments: list[str] = Field(
        default_factory=list, description="Key transformation moments"
    )


class GlobalOutlineSchema(BaseModel):
    """Structured global story outline."""

    act_count: int = Field(description="Number of acts (3 or 5)")
    acts: list[ActOutline] = Field(description="List of act outlines")
    inciting_incident: str = Field(description="The event that starts the story")
    midpoint: str = Field(description="Major midpoint event or revelation")
    climax: str = Field(description="The story's climax")
    resolution: str = Field(description="How the story resolves")
    character_arcs: list[CharacterArc] = Field(
        default_factory=list, description="Character arc progressions"
    )
    thematic_progression: str = Field(
        description="How the theme develops throughout the story"
    )
    pacing_notes: str = Field(
        default="", description="Notes on pacing and structure"
    )

    @field_validator("act_count")
    @classmethod
    def validate_act_count(cls, value: int) -> int:
        if value not in [3, 4, 5]:
            raise ValueError("Act count must be 3, 4, or 5")
        return value

    @field_validator("acts")
    @classmethod
    def validate_acts_match_count(cls, acts: list[ActOutline], info) -> list[ActOutline]:
        if info.data.get("act_count") and len(acts) != info.data["act_count"]:
            logger.warning(
                "Acts count mismatch",
                expected=info.data["act_count"],
                actual=len(acts),
            )
        return acts


async def generate_global_outline(state: NarrativeState) -> NarrativeState:
    """
    Generate a global story outline covering the entire narrative arc.

    This node creates a high-level outline that defines:
    - Overall story structure (acts/parts)
    - Major plot points and turning points
    - Character arcs at a high level
    - Thematic progression
    - Beginning, middle, and end structure

    The global outline uses character sheets and story metadata to ensure
    coherence with established characters and themes.

    Args:
        state: Current narrative state with character sheets

    Returns:
        Updated state with global_outline populated
    """
    logger.info(
        "generate_global_outline: starting outline generation",
        title=state["title"],
        total_chapters=state.get("total_chapters", 0),
    )

    # Validate inputs
    if not state.get("character_sheets"):
        logger.warning(
            "generate_global_outline: no character sheets available, "
            "generating without character context"
        )

    # Build character context for outline generation
    character_context = _build_character_context(state)

    # Step 1: Generate global outline
    prompt = render_prompt(
        "initialization/generate_global_outline.j2",
        {
            "title": state["title"],
            "genre": state["genre"],
            "theme": state.get("theme", ""),
            "setting": state.get("setting", ""),
            "target_word_count": state.get("target_word_count", 80000),
            "total_chapters": state.get("total_chapters", 20),
            "protagonist_name": state.get("protagonist_name", ""),
            "character_context": character_context,
            "character_names": list(state.get("character_sheets", {}).keys()),
        },
    )

    try:
        response, usage = await llm_service.async_call_llm(
            model_name=state["large_model"],
            prompt=prompt,
            temperature=0.7,
            max_tokens=4000,
            allow_fallback=True,
            auto_clean_response=True,
            system_prompt=get_system_prompt("initialization"),
        )

        if not response or not response.strip():
            error_msg = "LLM returned empty global outline"
            logger.error("generate_global_outline: empty response")
            return {
                **state,
                "last_error": error_msg,
                "current_node": "global_outline",
                "initialization_step": "global_outline_failed",
            }

        # Parse outline structure
        global_outline = _parse_global_outline(response, state)

        logger.info(
            "generate_global_outline: generation complete",
            outline_length=len(response),
            acts=global_outline.get("act_count", 0),
        )

        return {
            **state,
            "global_outline": global_outline,
            "current_node": "global_outline",
            "last_error": None,
            "initialization_step": "global_outline_complete",
        }

    except Exception as e:
        error_msg = f"Error generating global outline: {str(e)}"
        logger.error(
            "generate_global_outline: exception during generation",
            error=str(e),
            exc_info=True,
        )
        return {
            **state,
            "last_error": error_msg,
            "current_node": "global_outline",
            "initialization_step": "global_outline_failed",
        }


def _build_character_context(state: NarrativeState) -> str:
    """
    Build a concise character context string for outline generation.

    Args:
        state: Current narrative state with character sheets

    Returns:
        Formatted string summarizing main characters
    """
    character_sheets = state.get("character_sheets", {})
    if not character_sheets:
        return "No characters defined yet."

    context_parts = []
    for name, sheet in character_sheets.items():
        is_protag = sheet.get("is_protagonist", False)
        role = "Protagonist" if is_protag else "Main Character"
        # Truncate description to first 200 chars for context
        desc = sheet.get("description", "")[:200]
        context_parts.append(f"**{name}** ({role}): {desc}...")

    return "\n\n".join(context_parts)


def _extract_json_from_response(response: str) -> str:
    """
    Extract JSON from LLM response that may contain markdown or other text.

    Args:
        response: Raw LLM response

    Returns:
        Extracted JSON string
    """
    # Try to find JSON in code blocks
    json_match = re.search(r"```(?:json)?\s*\n?(.*?)\n?```", response, re.DOTALL)
    if json_match:
        return json_match.group(1).strip()

    # Try to find raw JSON object
    json_match = re.search(r"\{[\s\S]*\}", response)
    if json_match:
        return json_match.group(0)

    return response


def _validate_chapter_allocations(outline: GlobalOutlineSchema, total_chapters: int) -> list[str]:
    """
    Validate that chapter allocations in acts are correct.

    Args:
        outline: Parsed outline schema
        total_chapters: Total number of chapters expected

    Returns:
        List of validation errors (empty if valid)
    """
    errors = []

    if not outline.acts:
        errors.append("No acts defined in outline")
        return errors

    # Check chapter coverage
    all_chapters = set()
    for act in outline.acts:
        for chapter in range(act.chapters_start, act.chapters_end + 1):
            if chapter in all_chapters:
                errors.append(f"Chapter {chapter} is assigned to multiple acts")
            all_chapters.add(chapter)

    # Check for gaps
    expected_chapters = set(range(1, total_chapters + 1))
    missing = expected_chapters - all_chapters
    extra = all_chapters - expected_chapters

    if missing:
        errors.append(f"Missing chapter allocations: {sorted(missing)}")
    if extra:
        errors.append(f"Extra chapter allocations beyond total: {sorted(extra)}")

    # Check sequential act numbering
    act_numbers = [act.act_number for act in outline.acts]
    expected_numbers = list(range(1, outline.act_count + 1))
    if sorted(act_numbers) != expected_numbers:
        errors.append(f"Act numbers should be {expected_numbers}, got {act_numbers}")

    return errors


def _parse_global_outline(response: str, state: NarrativeState) -> dict[str, any]:
    """
    Parse the LLM response into a structured global outline.

    Uses JSON parsing with Pydantic validation for reliable structured output.

    Args:
        response: LLM-generated outline JSON
        state: Current narrative state

    Returns:
        Dictionary containing structured outline data
    """
<<<<<<< HEAD
    # For now, store the raw outline text and infer structure
    # In future iterations, enhance with JSON parsing
=======
    total_chapters = state.get("total_chapters", 20)

    # Extract JSON from response
    json_str = _extract_json_from_response(response)

    try:
        # Parse JSON
        data = json.loads(json_str)

        # Validate with Pydantic schema
        outline = GlobalOutlineSchema.model_validate(data)

        # Validate chapter allocations
        validation_errors = _validate_chapter_allocations(outline, total_chapters)
        if validation_errors:
            logger.warning(
                "_parse_global_outline: validation issues",
                errors=validation_errors,
            )

        # Convert to dictionary for state storage
        global_outline = {
            "act_count": outline.act_count,
            "acts": [act.model_dump() for act in outline.acts],
            "inciting_incident": outline.inciting_incident,
            "midpoint": outline.midpoint,
            "climax": outline.climax,
            "resolution": outline.resolution,
            "character_arcs": [arc.model_dump() for arc in outline.character_arcs],
            "thematic_progression": outline.thematic_progression,
            "pacing_notes": outline.pacing_notes,
            "total_chapters": total_chapters,
            "structure_type": f"{outline.act_count}-act",
            "generated_at": "initialization",
            "validation_errors": validation_errors,
            "raw_text": response,  # Keep for reference
        }

        logger.info(
            "_parse_global_outline: successfully parsed structured outline",
            act_count=outline.act_count,
            num_character_arcs=len(outline.character_arcs),
        )

        return global_outline

    except json.JSONDecodeError as e:
        logger.warning(
            "_parse_global_outline: JSON parsing failed, using fallback",
            error=str(e),
        )
        return _fallback_parse_outline(response, state)

    except Exception as e:
        logger.warning(
            "_parse_global_outline: schema validation failed, using fallback",
            error=str(e),
        )
        return _fallback_parse_outline(response, state)


def _fallback_parse_outline(response: str, state: NarrativeState) -> dict[str, any]:
    """
    Fallback parser for when JSON parsing fails.

    Uses pattern matching to extract what structure we can from free-form text.

    Args:
        response: LLM-generated outline text
        state: Current narrative state
>>>>>>> 7f8235d0

    Returns:
        Dictionary containing basic outline data
    """
    # Try to detect act structure from the response
    act_count = 3  # Default three-act structure
    if "act 1" in response.lower() or "act i" in response.lower():
        if "act 5" in response.lower() or "act v" in response.lower():
            act_count = 5
        elif "act 4" in response.lower() or "act iv" in response.lower():
            act_count = 4

    global_outline = {
        "raw_text": response,
        "act_count": act_count,
        "acts": [],  # Empty, will need manual parsing
        "inciting_incident": "",
        "midpoint": "",
        "climax": "",
        "resolution": "",
        "character_arcs": [],
        "thematic_progression": "",
        "pacing_notes": "",
        "total_chapters": state.get("total_chapters", 20),
        "structure_type": f"{act_count}-act",
        "generated_at": "initialization",
        "validation_errors": ["Fallback parsing used - JSON parsing failed"],
    }

    logger.debug(
        "_fallback_parse_outline: used fallback parsing",
        act_count=act_count,
        length=len(response),
    )

    return global_outline


__all__ = ["generate_global_outline"]<|MERGE_RESOLUTION|>--- conflicted
+++ resolved
@@ -300,10 +300,6 @@
     Returns:
         Dictionary containing structured outline data
     """
-<<<<<<< HEAD
-    # For now, store the raw outline text and infer structure
-    # In future iterations, enhance with JSON parsing
-=======
     total_chapters = state.get("total_chapters", 20)
 
     # Extract JSON from response
@@ -374,7 +370,6 @@
     Args:
         response: LLM-generated outline text
         state: Current narrative state
->>>>>>> 7f8235d0
 
     Returns:
         Dictionary containing basic outline data
