--- conflicted
+++ resolved
@@ -352,15 +352,6 @@
             )
             return None
 
-<<<<<<< HEAD
-        # For now, store as text. In future, parse into structured format
-        sheet = {
-            "name": character_name,
-            "description": response,
-            "is_protagonist": is_protagonist,
-            "generated_at": "initialization",
-        }
-=======
         # Parse the structured response into CharacterProfile-compatible format
         sheet = _parse_character_sheet_response(response, character_name)
 
@@ -368,7 +359,6 @@
         sheet["is_protagonist"] = is_protagonist
         sheet["generated_at"] = "initialization"
         sheet["raw_response"] = response  # Keep raw response for reference
->>>>>>> 7f8235d0
 
         logger.debug(
             "_generate_character_sheet: sheet generated",
