# core/langgraph/initialization/commit_init_node.py
"""
Commit Initialization Data to Knowledge Graph Node.

This node bridges the initialization phase to the generation loop by converting
initialization data (character sheets, outlines) into Neo4j-compatible models
and committing them to the knowledge graph.
"""

from __future__ import annotations

import structlog

import config
from core.knowledge_graph_service import knowledge_graph_service
from core.langgraph.state import NarrativeState
from core.llm_interface_refactored import llm_service
from models.kg_models import CharacterProfile, WorldItem
from prompts.prompt_renderer import get_system_prompt

logger = structlog.get_logger(__name__)


async def commit_initialization_to_graph(state: NarrativeState) -> NarrativeState:
    """
    Convert initialization data to Neo4j models and commit to knowledge graph.

    This node acts as a bridge between the initialization phase (which generates
    rich text descriptions) and the generation loop (which needs structured
    CharacterProfile and WorldItem models in Neo4j).

    Process Flow:
    1. Parse character sheets to extract structured traits
    2. Convert to CharacterProfile models
    3. Extract world elements from outlines
    4. Convert to WorldItem models
    5. Commit all to Neo4j using existing persistence layer

    Args:
        state: Current narrative state with character_sheets and outlines

    Returns:
        Updated state with initialization data committed to graph
    """
    logger.info(
        "commit_initialization_to_graph: starting initialization data commit",
        characters=len(state.get("character_sheets", {})),
        has_global_outline=bool(state.get("global_outline")),
    )

    character_sheets = state.get("character_sheets", {})
    global_outline = state.get("global_outline")

    if not character_sheets:
        logger.warning("commit_initialization_to_graph: no character sheets to commit")

    try:
        # Step 1: Parse character sheets into CharacterProfile models
        character_profiles = []
        if character_sheets:
            character_profiles = await _parse_character_sheets_to_profiles(
                character_sheets,
                model_name=state["medium_model"],
            )

        # Step 2: Extract world items from outlines
        world_items = []
        if global_outline:
            world_items = await _extract_world_items_from_outline(
                global_outline,
                state.get("setting", ""),
                model_name=state["medium_model"],
            )

        # Step 3: Commit to Neo4j using existing persistence layer
        if character_profiles or world_items:
            success = await knowledge_graph_service.persist_entities(
                character_profiles,
                world_items,
                chapter_number=0,  # Initialization entities exist before any chapters
            )

            if not success:
                logger.warning(
                    "commit_initialization_to_graph: persistence returned failure flag"
                )

        logger.info(
            "commit_initialization_to_graph: successfully committed initialization data",
            characters=len(character_profiles),
            world_items=len(world_items),
        )

        # Step 4: Update active_characters with committed profiles
        # This makes characters immediately available to the generation loop
        updated_state = {
            **state,
            "active_characters": character_profiles[:5],  # Top 5 for initial context
            "world_items": world_items,
            "current_node": "commit_initialization",
            "last_error": None,
            "initialization_step": "committed_to_graph",
        }

        return updated_state

    except Exception as e:
        error_msg = f"Failed to commit initialization data: {e}"
        logger.error(
            "commit_initialization_to_graph: error during commit",
            error=str(e),
            exc_info=True,
        )
        return {
            **state,
            "current_node": "commit_initialization",
            "last_error": error_msg,
            "initialization_step": "commit_failed",
        }


async def _parse_character_sheets_to_profiles(
    character_sheets: dict[str, dict],
    model_name: str | None = None,
) -> list[CharacterProfile]:
    """
    Convert pre-parsed character sheets to CharacterProfile models.

    The character sheets are now pre-parsed during generation, containing
    structured data (traits, motivations, relationships, etc.) that can be
    directly used to create CharacterProfile models without additional LLM calls.

    Args:
<<<<<<< HEAD
        character_sheets: Dict of character_name -> character_sheet
        model_name: Name of the LLM to use (optional)
=======
        character_sheets: Dict of character_name -> character_sheet (pre-parsed)
>>>>>>> 7f8235d0

    Returns:
        List of CharacterProfile models ready for Neo4j persistence
    """
    profiles = []

    for name, sheet in character_sheets.items():
        # Check if we have pre-parsed structured data
        traits = sheet.get("traits", [])
        status = sheet.get("status", "Active")
        motivations = sheet.get("motivations", "")
        background = sheet.get("background", "")
        skills = sheet.get("skills", [])
        relationships = sheet.get("relationships", {})
        is_protagonist = sheet.get("is_protagonist", False)
        description = sheet.get("description", "")
        internal_conflict = sheet.get("internal_conflict", "")

<<<<<<< HEAD
        # Use LLM to extract structured traits from description
        structured_data = await _extract_structured_character_data(
            name, description, model_name
        )
=======
        # If no pre-parsed traits, fall back to LLM extraction (backward compatibility)
        if not traits and description:
            logger.info(
                "_parse_character_sheets_to_profiles: no pre-parsed traits, using LLM extraction",
                character=name,
            )
            structured_data = await _extract_structured_character_data(name, description)
            traits = structured_data.get("traits", [])
            status = structured_data.get("status", status)
            motivations = structured_data.get("motivations", motivations)
            background = structured_data.get("background", background)
>>>>>>> 7f8235d0

        # Create CharacterProfile model
        profile = CharacterProfile(
            name=name,
            description=description,
            traits=traits,
            status=status,
            relationships=relationships,  # Now populated from pre-parsed data
            created_chapter=0,  # Initialization entities created before chapters
            is_provisional=False,  # Initialization characters are canonical
            updates={
                "is_protagonist": is_protagonist,
                "motivations": motivations,
                "background": background,
                "skills": skills,
                "internal_conflict": internal_conflict,
            },
        )

        profiles.append(profile)
        logger.debug(
            "_parse_character_sheets_to_profiles: created profile",
            name=name,
            traits=len(profile.traits),
            has_relationships=bool(relationships),
        )

    return profiles


async def _extract_structured_character_data(
    name: str, description: str, model_name: str | None = None
) -> dict[str, any]:
    """
    Use LLM to extract structured data from character sheet description.

    Args:
        name: Character name
        description: Free-form character description
        model_name: Name of the LLM to use

    Returns:
        Dictionary with extracted structured data (traits, status, motivations, etc.)
    """
    # Simple prompt to extract structured info
    prompt = f"""Extract structured character information from this character sheet.

Character Name: {name}

Character Sheet:
{description}

Extract the following in a structured format:
1. **Traits** (list 3-7 key personality traits)
2. **Status** (their current state: Active, Deceased, Missing, etc.)
3. **Motivations** (what drives them, in 1-2 sentences)
4. **Background** (brief summary of history, 1-2 sentences)

Format your response as:
TRAITS: trait1, trait2, trait3
STATUS: Active
MOTIVATIONS: What the character wants and why
BACKGROUND: Brief history"""

    try:
        model = model_name or config.NARRATIVE_MODEL
        response, _ = await llm_service.async_call_llm(
            model_name=model,
            prompt=prompt,
            temperature=0.3,  # Low temp for extraction
            max_tokens=500,
            allow_fallback=True,
            auto_clean_response=True,
            system_prompt=get_system_prompt("knowledge_agent"),
        )

        # Parse the response
        structured = _parse_character_extraction_response(response)
        return structured

    except Exception as e:
        logger.warning(
            "_extract_structured_character_data: extraction failed, using defaults",
            character=name,
            error=str(e),
        )
        # Return defaults on failure
        return {
            "traits": [],
            "status": "Active",
            "motivations": "",
            "background": "",
        }


def _parse_character_extraction_response(response: str) -> dict[str, any]:
    """
    Parse the LLM's structured character extraction response.

    Args:
        response: LLM response with structured data

    Returns:
        Dictionary with parsed structured data
    """
    structured = {
        "traits": [],
        "status": "Active",
        "motivations": "",
        "background": "",
    }

    lines = response.split("\n")
    for line in lines:
        line = line.strip()
        if line.startswith("TRAITS:"):
            traits_str = line.replace("TRAITS:", "").strip()
            traits = [t.strip() for t in traits_str.split(",") if t.strip()]
            structured["traits"] = traits[:7]  # Limit to 7 traits
        elif line.startswith("STATUS:"):
            structured["status"] = line.replace("STATUS:", "").strip()
        elif line.startswith("MOTIVATIONS:"):
            structured["motivations"] = line.replace("MOTIVATIONS:", "").strip()
        elif line.startswith("BACKGROUND:"):
            structured["background"] = line.replace("BACKGROUND:", "").strip()

    return structured


async def _extract_world_items_from_outline(
    global_outline: dict, setting: str, model_name: str | None = None
) -> list[WorldItem]:
    """
    Extract world-building elements from the global outline.

    Uses LLM to identify key locations, objects, and world elements mentioned
    in the outline that should be added to the knowledge graph.

    Args:
        global_outline: Global outline with story structure
        setting: Story setting description
        model_name: Name of the LLM to use

    Returns:
        List of WorldItem models ready for Neo4j persistence
    """
    outline_text = global_outline.get("raw_text", "")
    if not outline_text:
        return []

    # Use LLM to extract world items
    prompt = f"""Extract key world-building elements from this story outline.

Setting: {setting}

Story Outline:
{outline_text[:1500]}

Identify and list:
1. Important LOCATIONS (cities, buildings, regions)
2. Important OBJECTS (artifacts, items, technology)
3. Important CONCEPTS (magic systems, technologies, organizations)

For each item, provide:
- Name
- Category (Location, Object, Concept)
- Brief description (1 sentence)

Format each as: [CATEGORY] Name: Description

Example:
[Location] Seattle Public Library Ruins: Abandoned library now home to rogue AI
[Object] Memory Implant: Device that allows AI to implant false memories
[Concept] The Nexus: Central AI controlling all implanted humans"""

    try:
        model = model_name or config.NARRATIVE_MODEL
        response, _ = await llm_service.async_call_llm(
            model_name=model,
            prompt=prompt,
            temperature=0.5,
            max_tokens=1000,
            allow_fallback=True,
            auto_clean_response=True,
            system_prompt=get_system_prompt("knowledge_agent"),
        )

        # Parse the response into WorldItem models
        world_items = _parse_world_items_extraction(response)
        return world_items

    except Exception as e:
        logger.warning(
            "_extract_world_items_from_outline: extraction failed",
            error=str(e),
        )
        return []


def _parse_world_items_extraction(response: str) -> list[WorldItem]:
    """
    Parse LLM response into WorldItem models.

    Args:
        response: LLM response with world items

    Returns:
        List of WorldItem models
    """
    items = []
    lines = response.split("\n")

    for line in lines:
        line = line.strip()
        if not line or not line.startswith("["):
            continue

        # Parse format: [CATEGORY] Name: Description
        try:
            # Extract category
            cat_end = line.index("]")
            category = line[1:cat_end].strip().lower()

            # Extract name and description
            rest = line[cat_end + 1 :].strip()
            if ":" not in rest:
                continue

            name, description = rest.split(":", 1)
            name = name.strip()
            description = description.strip()

            # Create WorldItem model
            from processing.entity_deduplication import generate_entity_id

            item = WorldItem(
                id=generate_entity_id(
                    name, category, chapter=0
                ),  # chapter=0 for initialization
                name=name,
                description=description,
                category=category,
                created_chapter=0,  # Initialization items created before chapters
                is_provisional=False,
            )

            items.append(item)

        except (ValueError, IndexError) as e:
            logger.debug(
                "_parse_world_items_extraction: failed to parse line",
                line=line,
                error=str(e),
            )
            continue

    logger.info(
        "_parse_world_items_extraction: extracted world items",
        count=len(items),
    )

    return items


__all__ = ["commit_initialization_to_graph"]<|MERGE_RESOLUTION|>--- conflicted
+++ resolved
@@ -131,12 +131,7 @@
     directly used to create CharacterProfile models without additional LLM calls.
 
     Args:
-<<<<<<< HEAD
-        character_sheets: Dict of character_name -> character_sheet
-        model_name: Name of the LLM to use (optional)
-=======
         character_sheets: Dict of character_name -> character_sheet (pre-parsed)
->>>>>>> 7f8235d0
 
     Returns:
         List of CharacterProfile models ready for Neo4j persistence
@@ -155,12 +150,6 @@
         description = sheet.get("description", "")
         internal_conflict = sheet.get("internal_conflict", "")
 
-<<<<<<< HEAD
-        # Use LLM to extract structured traits from description
-        structured_data = await _extract_structured_character_data(
-            name, description, model_name
-        )
-=======
         # If no pre-parsed traits, fall back to LLM extraction (backward compatibility)
         if not traits and description:
             logger.info(
@@ -172,7 +161,6 @@
             status = structured_data.get("status", status)
             motivations = structured_data.get("motivations", motivations)
             background = structured_data.get("background", background)
->>>>>>> 7f8235d0
 
         # Create CharacterProfile model
         profile = CharacterProfile(
