<<<<<<< HEAD
# state_manager.py
import logging
import json
from typing import Optional, List, Dict, Any, Tuple
import numpy as np
import base64 # For encoding/decoding embeddings
import asyncio

# Neo4j specific imports
from neo4j import AsyncGraphDatabase, AsyncSession, AsyncManagedTransaction # type: ignore
from neo4j.exceptions import ServiceUnavailable, ClientError, Neo4jError # type: ignore

import config # For NEO4J_URI, NEO4J_USER, NEO4J_PASSWORD, EMBEDDING_DTYPE, etc.

logger = logging.getLogger(__name__)

class state_managerSingleton:
    _instance = None

    def __new__(cls, *args, **kwargs):
        if not cls._instance:
            cls._instance = super(state_managerSingleton, cls).__new__(cls)
            cls._instance._initialized_flag = False
        return cls._instance

    def __init__(self):
        if self._initialized_flag:
            return
        
        self.logger = logging.getLogger(__name__)
        self.driver: Optional[AsyncGraphDatabase] = None
        self._initialized_flag = True
        self.logger.info("Neo4j state_managerSingleton initialized. Call connect() to establish connection.")

    async def connect(self):
        if self.driver is None:
            try:
                self.driver = AsyncGraphDatabase.driver(config.NEO4J_URI, auth=(config.NEO4J_USER, config.NEO4J_PASSWORD))
                await self.driver.verify_connectivity()
                self.logger.info(f"Successfully connected to Neo4j at {config.NEO4J_URI}")
            except ServiceUnavailable as e:
                self.logger.critical(f"Neo4j connection failed: {e}. Ensure the Neo4j database is running and accessible.")
                self.driver = None
                raise
            except Exception as e:
                self.logger.critical(f"Unexpected error during Neo4j connection: {e}", exc_info=True)
                self.driver = None
                raise

    async def close(self):
        if self.driver:
            await self.driver.close()
            self.driver = None
            self.logger.info("Neo4j driver closed.")

    async def _execute_query_tx(self, tx: AsyncManagedTransaction, query: str, parameters: Optional[Dict] = None):
        self.logger.debug(f"Executing Cypher query: {query} with params: {parameters}")
        result = await tx.run(query, parameters)
        return await result.data() # Fetches all records

    async def _execute_read_query(self, query: str, parameters: Optional[Dict] = None):
        if self.driver is None: await self.connect()
        if self.driver is None: raise ConnectionError("Neo4j driver not initialized.")
        async with self.driver.session(database=config.NEO4J_DATABASE if hasattr(config, "NEO4J_DATABASE") else None) as session: # type: ignore
            return await session.execute_read(self._execute_query_tx, query, parameters)

    async def _execute_write_query(self, query: str, parameters: Optional[Dict] = None):
        if self.driver is None: await self.connect()
        if self.driver is None: raise ConnectionError("Neo4j driver not initialized.")
        async with self.driver.session(database=config.NEO4J_DATABASE if hasattr(config, "NEO4J_DATABASE") else None) as session: # type: ignore
            return await session.execute_write(self._execute_query_tx, query, parameters)
            
    async def execute_cypher_batch(self, cypher_statements_with_params: List[Tuple[str, Dict[str, Any]]]):
        """Executes a batch of Cypher statements in a single transaction."""
        if not cypher_statements_with_params:
            self.logger.info("execute_cypher_batch: No statements to execute.")
            return

        if self.driver is None: await self.connect()
        if self.driver is None: raise ConnectionError("Neo4j driver not initialized.")

        async with self.driver.session(database=config.NEO4J_DATABASE if hasattr(config, "NEO4J_DATABASE") else None) as session: # type: AsyncSession # type: ignore
            tx: AsyncManagedTransaction = await session.begin_transaction() 
            try:
                for query, params in cypher_statements_with_params:
                    self.logger.debug(f"Batch Cypher: {query} with params {params}")
                    await tx.run(query, params)
                await tx.commit()
                self.logger.info(f"Successfully executed batch of {len(cypher_statements_with_params)} Cypher statements.")
            except Exception as e:
                self.logger.error(f"Error in Cypher batch execution: {e}. Rolling back.", exc_info=True)
                if tx.closed() is False: 
                    await tx.rollback()
                raise


    async def create_db_and_tables(self):
        self.logger.info("Creating/verifying Neo4j indexes and constraints...")
        # Core Node Types
        core_constraints = [
            "CREATE CONSTRAINT novelInfo_id_unique IF NOT EXISTS FOR (n:NovelInfo) REQUIRE n.id IS UNIQUE",
            "CREATE CONSTRAINT chapter_number_unique IF NOT EXISTS FOR (c:Chapter) REQUIRE c.number IS UNIQUE",
            "CREATE CONSTRAINT entity_name_unique IF NOT EXISTS FOR (e:Entity) REQUIRE e.name IS UNIQUE",
            "CREATE CONSTRAINT character_name_unique IF NOT EXISTS FOR (char:Character) REQUIRE char.name IS UNIQUE", # Character is also an Entity
            "CREATE CONSTRAINT worldElement_id_unique IF NOT EXISTS FOR (we:WorldElement) REQUIRE we.id IS UNIQUE",
            "CREATE CONSTRAINT worldContainer_id_unique IF NOT EXISTS FOR (wc:WorldContainer) REQUIRE wc.id IS UNIQUE",
            "CREATE CONSTRAINT trait_name_unique IF NOT EXISTS FOR (t:Trait) REQUIRE t.name IS UNIQUE",
            "CREATE CONSTRAINT plotPoint_id_unique IF NOT EXISTS FOR (pp:PlotPoint) REQUIRE pp.id IS UNIQUE",
            "CREATE CONSTRAINT valueNode_value_type_unique IF NOT EXISTS FOR (vn:ValueNode) REQUIRE (vn.value, vn.type) IS UNIQUE",
        ]
        # Indexes for faster lookups
        indexes = [
            "CREATE INDEX plotPoint_sequence IF NOT EXISTS FOR (pp:PlotPoint) ON (pp.sequence)",
            "CREATE INDEX statusEvent_chapter_updated IF NOT EXISTS FOR (s:StatusEvent) ON (s.chapter_updated)", 
            "CREATE INDEX developmentEvent_chapter_updated IF NOT EXISTS FOR (d:DevelopmentEvent) ON (d.chapter_updated)",
            "CREATE INDEX worldElaborationEvent_chapter_updated IF NOT EXISTS FOR (we:WorldElaborationEvent) ON (we.chapter_updated)",
            "CREATE INDEX dynamicRel_chapter_added IF NOT EXISTS FOR ()-[r:DYNAMIC_REL]-() ON (r.chapter_added)",
            "CREATE INDEX dynamicRel_type IF NOT EXISTS FOR ()-[r:DYNAMIC_REL]-() ON (r.type)",
            "CREATE INDEX worldElement_category IF NOT EXISTS FOR (we:WorldElement) ON (we.category)",
            "CREATE INDEX worldElement_name IF NOT EXISTS FOR (we:WorldElement) ON (we.name)",
            "CREATE INDEX chapter_is_provisional IF NOT EXISTS FOR (c:Chapter) ON (c.is_provisional)", 
            "CREATE INDEX dynamicRel_is_provisional IF NOT EXISTS FOR ()-[r:DYNAMIC_REL]-() ON (r.is_provisional)", 
        ]
        
        all_schema_ops = core_constraints + indexes
        for query in all_schema_ops:
            try:
                await self._execute_write_query(query)
            except Exception as e: 
                self.logger.warning(f"Failed to apply schema operation '{query}': {e} (This might be okay if it already exists or due to concurrent setup).")
        self.logger.info("Neo4j indexes and constraints verification process complete.")

    def _serialize_embedding(self, embedding: np.ndarray) -> Tuple[str, str, str]:
        embedding_to_save = embedding.astype(config.EMBEDDING_DTYPE)
        if embedding_to_save.ndim == 0:
             embedding_to_save = embedding_to_save.reshape(1)
        return base64.b64encode(embedding_to_save.tobytes()).decode('utf-8'), \
               str(embedding_to_save.dtype), \
               json.dumps(list(embedding_to_save.shape))

    def _deserialize_embedding(self, b64_blob: str, dtype_str: str, shape_str: str) -> Optional[np.ndarray]:
        try:
            blob_bytes = base64.b64decode(b64_blob)
            shape = tuple(json.loads(shape_str))
            dtype = np.dtype(dtype_str)
            return np.frombuffer(blob_bytes, dtype=dtype).reshape(shape)
        except Exception as e:
            self.logger.error(f"Error deserializing embedding (shape: {shape_str}, dtype: {dtype_str}): {e}", exc_info=True)
            return None

    # --- Decomposed Plot Outline ---
          
    async def save_plot_outline(self, plot_data: Dict[str, Any]) -> bool:
        self.logger.info("Saving decomposed plot outline to Neo4j using MERGE...")
        if not plot_data:
            self.logger.warning("save_plot_outline: plot_data is empty. Nothing to save.")
            return False

        novel_id = config.MAIN_NOVEL_INFO_NODE_ID
        statements = []

        statements.append((
            """
            MATCH (ni:NovelInfo {id: $novel_id_param})
            OPTIONAL MATCH (ni)-[r_has_pp:HAS_PLOT_POINT]->(pp:PlotPoint)
            DETACH DELETE pp, r_has_pp
            """,
            {"novel_id_param": novel_id}
        ))
        
        statements.append((
            "MATCH (ni:NovelInfo {id: $novel_id_param}) DETACH DELETE ni",
            {"novel_id_param": novel_id}
        ))
        
        novel_props_for_set = {k: v for k, v in plot_data.items() if not isinstance(v, (list, dict)) and v is not None}
        novel_props_for_set['id'] = novel_id 

        statements.append((
            "MERGE (ni:NovelInfo {id: $id_val}) SET ni = $props",
            {"id_val": novel_id, "props": novel_props_for_set}
        ))

        plot_points_list_data = plot_data.get('plot_points', [])
        if isinstance(plot_points_list_data, list):
            for i, point_desc_str in enumerate(plot_points_list_data):
                if isinstance(point_desc_str, str):
                    pp_id = f"{novel_id}_pp_{i+1}"
                    pp_props_for_set = {
                        "id": pp_id,
                        "sequence": i + 1,
                        "description": point_desc_str
                    }
                    statements.append((
                        "MERGE (pp:PlotPoint {id: $id_val}) SET pp = $props",
                        {"id_val": pp_id, "props": pp_props_for_set}
                    ))
                    statements.append((
                        """
                        MATCH (ni:NovelInfo {id: $novel_id_param})
                        MATCH (pp:PlotPoint {id: $pp_id_val})
                        MERGE (ni)-[:HAS_PLOT_POINT]->(pp)
                        """,
                        {"novel_id_param": novel_id, "pp_id_val": pp_id} 
                    ))
                    if i > 0:
                        prev_pp_id = f"{novel_id}_pp_{i}"
                        statements.append((
                            """
                            MATCH (prev_pp:PlotPoint {id: $prev_pp_id_val})
                            MATCH (curr_pp:PlotPoint {id: $pp_id_val})
                            MERGE (prev_pp)-[:NEXT_PLOT_POINT]->(curr_pp)
                            """,
                            {"prev_pp_id_val": prev_pp_id, "pp_id_val": pp_id} 
                        ))
        try:
            await self.execute_cypher_batch(statements)
            self.logger.info("Successfully saved decomposed plot outline to Neo4j using MERGE.")
            return True
        except Exception as e:
            self.logger.error(f"Error saving decomposed plot outline with MERGE: {e}", exc_info=True)
            return False

    async def get_plot_outline(self) -> Dict[str, Any]:
        self.logger.info("Loading decomposed plot outline from Neo4j...")
        novel_id = config.MAIN_NOVEL_INFO_NODE_ID
        plot_data: Dict[str, Any] = {}

        novel_info_query = "MATCH (ni:NovelInfo {id: $novel_id_param}) RETURN ni"
        result = await self._execute_read_query(novel_info_query, {"novel_id_param": novel_id})
        if not result or not result[0] or not result[0].get('ni'):
            self.logger.warning(f"No NovelInfo node found with id '{novel_id}'. Returning empty plot outline.")
            return {}
        
        plot_data.update(result[0]['ni']) 
        plot_data.pop('id', None) 

        plot_points_query = """
        MATCH (ni:NovelInfo {id: $novel_id_param})-[:HAS_PLOT_POINT]->(pp:PlotPoint)
        RETURN pp.description AS description
        ORDER BY pp.sequence ASC
        """
        pp_results = await self._execute_read_query(plot_points_query, {"novel_id_param": novel_id})
        plot_data['plot_points'] = [record['description'] for record in pp_results] if pp_results else []
        
        self.logger.info("Successfully loaded and recomposed plot outline from Neo4j.")
        return plot_data

    # --- Decomposed Character Profiles ---
          
    async def save_character_profiles(self, profiles_data: Dict[str, Any]) -> bool:
        self.logger.info("Saving decomposed character profiles to Neo4j using MERGE...")
        if not profiles_data:
            self.logger.warning("save_character_profiles: profiles_data is empty. Nothing to save.")
            return False

        statements = []
        # More targeted deletion: Remove character-specific relationships and labels,
        # but try to preserve underlying :Entity nodes if they have other roles.
        # This is a full refresh of character data, so old character-specific links are removed.
        statements.append(("MATCH (c:Character)-[r:HAS_TRAIT]->() DELETE r", {}))
        statements.append(("MATCH (c:Character)-[r:DEVELOPED_IN_CHAPTER]->(dev:DevelopmentEvent) DELETE r, dev", {}))
        # Remove DYNAMIC_REL only if BOTH ends are Characters being refreshed.
        # If an :Entity (non-Character) is involved, that DYNAMIC_REL might be from general KG.
        statements.append(("MATCH (c1:Character)-[r:DYNAMIC_REL]-(c2:Character) DELETE r", {}))
        # Remove the :Character label from all nodes that have it. Properties will be reset by subsequent MERGE/SET.
        statements.append(("MATCH (c:Character) REMOVE c:Character", {}))
        # Traits are specific to character profiles in this context so can be cleared.
        statements.append(("MATCH (t:Trait) DETACH DELETE t", {}))


        for char_name, profile in profiles_data.items():
            if not isinstance(profile, dict): continue

            # Properties for the character, excluding 'name' as it's used in MERGE pattern.
            char_props_for_set = {k: v for k, v in profile.items() if isinstance(v, (str, int, float, bool)) and v is not None}
            
            # Corrected MERGE strategy for character nodes
            character_node_query = """
            MERGE (c:Entity {name: $char_name_val}) // Find or create the Entity
            SET c:Character                         // Ensure it has the Character label
            SET c += $props                         // Add/update character-specific properties
            """
            statements.append((
                character_node_query, 
                {"char_name_val": char_name, "props": char_props_for_set}
            ))

            if isinstance(profile.get("traits"), list):
                for trait_str in profile["traits"]:
                    if isinstance(trait_str, str):
                        statements.append((
                            """
                            MATCH (c:Character:Entity {name: $char_name_val}) // Ensure we link to the Character:Entity
                            MERGE (t:Trait {name: $trait_name_val})
                            MERGE (c)-[:HAS_TRAIT]->(t)
                            """,
                            {"char_name_val": char_name, "trait_name_val": trait_str}
                        ))

            if isinstance(profile.get("relationships"), dict):
                for target_char_name, rel_detail in profile["relationships"].items():
                    rel_type_str = "RELATED_TO" 
                    rel_props_for_set = {"description": str(rel_detail)}
                    if isinstance(rel_detail, dict):
                        rel_type_str = str(rel_detail.get("type", rel_type_str)).upper().replace(" ", "_")
                        rel_props_for_set = {k:v for k,v in rel_detail.items() if isinstance(v, (str, int, float, bool))}
                        rel_props_for_set.setdefault("description", f"{rel_type_str} {target_char_name}") 
                    elif isinstance(rel_detail, str):
                        rel_type_str = rel_detail.upper().replace(" ", "_") 
                        rel_props_for_set = {"description": rel_detail}

                    rel_props_for_set.setdefault("chapter_added", profile.get(f"source_quality_chapter_{config.KG_PREPOPULATION_CHAPTER_NUM}", config.KG_PREPOPULATION_CHAPTER_NUM))
                    rel_props_for_set.setdefault("is_provisional", profile.get(f"source_quality_chapter_{config.KG_PREPOPULATION_CHAPTER_NUM}") == "provisional_from_unrevised_draft" if f"source_quality_chapter_{config.KG_PREPOPULATION_CHAPTER_NUM}" in profile else False)

                    statements.append((
                        """
                        MATCH (c1:Character:Entity {name: $char_name1_val})
                        MERGE (c2:Entity {name: $char_name2_val}) // MERGE target as Entity first
                            ON CREATE SET c2:Character, c2.description = 'Placeholder desc - created via rel from ' + $char_name1_val 
                            ON MATCH SET c2:Character // Ensure target is also Character if matched as Entity
                        MERGE (c1)-[r:DYNAMIC_REL {type: $rel_type_val}]->(c2)
                        SET r += $rel_props_val
                        """,
                        {
                            "char_name1_val": char_name,
                            "char_name2_val": target_char_name,
                            "rel_type_val": rel_type_str,
                            "rel_props_val": rel_props_for_set
                        }
                    ))
            
            for key, value_str in profile.items():
                if key.startswith("development_in_chapter_") and isinstance(value_str, str):
                    try:
                        chap_num_int = int(key.split("_")[-1])
                        dev_event_props = {
                            "summary": value_str,
                            "chapter_updated": chap_num_int 
                        }
                        provisional_dev = profile.get(f"source_quality_chapter_{chap_num_int}") == "provisional_from_unrevised_draft"
                        if provisional_dev:
                            dev_event_props["is_provisional"] = True
                            
                        statements.append((
                            """
                            MATCH (c:Character:Entity {name: $char_name_val}) // Link to Character:Entity
                            CREATE (dev:DevelopmentEvent)
                            SET dev = $props
                            CREATE (c)-[:DEVELOPED_IN_CHAPTER]->(dev)
                            """,
                            {"char_name_val": char_name, "props": dev_event_props}
                        ))
                    except ValueError:
                        self.logger.warning(f"Could not parse chapter number from development key: {key}")
        try:
            await self.execute_cypher_batch(statements)
            self.logger.info("Successfully saved decomposed character profiles to Neo4j using MERGE.")
            return True
        except Exception as e:
            self.logger.error(f"Error saving decomposed character profiles with MERGE: {e}", exc_info=True)
            return False

    async def get_character_profiles(self) -> Dict[str, Any]:
        self.logger.info("Loading decomposed character profiles from Neo4j...")
        profiles_data: Dict[str, Any] = {}

        char_query = "MATCH (c:Character:Entity) RETURN c" # Ensure we get nodes that are both
        char_results = await self._execute_read_query(char_query)
        if not char_results:
            return {}

        for record in char_results:
            char_node = record['c']
            char_name = char_node.get('name')
            if not char_name:
                continue
            
            profile = dict(char_node)
            profile.pop('name', None) 

            traits_query = "MATCH (:Character:Entity {name: $char_name})-[:HAS_TRAIT]->(t:Trait) RETURN t.name AS trait_name"
            trait_results = await self._execute_read_query(traits_query, {"char_name": char_name})
            profile["traits"] = [tr['trait_name'] for tr in trait_results] if trait_results else []

            rels_query = """
            MATCH (:Character:Entity {name: $char_name})-[r:DYNAMIC_REL]->(target:Character:Entity) // Ensure target is also Character:Entity
            RETURN target.name AS target_name, r.type AS relationship_type, properties(r) AS rel_props
            """
            rel_results = await self._execute_read_query(rels_query, {"char_name": char_name})
            relationships = {}
            if rel_results:
                for rel_rec in rel_results:
                    target_name = rel_rec['target_name']
                    rel_type = rel_rec['relationship_type']
                    rel_props = rel_rec['rel_props']
                    relationships[target_name] = {**rel_props, "type": rel_type} if rel_props else {"type": rel_type}
            profile["relationships"] = relationships

            dev_query = """
            MATCH (:Character:Entity {name: $char_name})-[:DEVELOPED_IN_CHAPTER]->(dev:DevelopmentEvent)
            RETURN dev.summary AS summary, dev.chapter_updated AS chapter, dev.is_provisional AS is_provisional
            """
            dev_results = await self._execute_read_query(dev_query, {"char_name": char_name})
            if dev_results:
                for dev_rec in dev_results:
                    dev_key = f"development_in_chapter_{dev_rec['chapter']}"
                    profile[dev_key] = dev_rec['summary']
                    if dev_rec.get('is_provisional'): 
                        profile[f"source_quality_chapter_{dev_rec['chapter']}"] = "provisional_from_unrevised_draft"


            profiles_data[char_name] = profile

        self.logger.info(f"Successfully loaded and recomposed {len(profiles_data)} character profiles from Neo4j.")
        return profiles_data

    # --- Decomposed World Building ---
          
    async def save_world_building(self, world_data: Dict[str, Any]) -> bool:
        self.logger.info("Saving decomposed world building data to Neo4j using MERGE...")
        if not world_data:
            self.logger.warning("save_world_building: world_data is empty. Nothing to save.")
            return False

        statements = []
        statements.append(("MATCH (we:WorldElement) OPTIONAL MATCH (we)-[r]-() DETACH DELETE we, r", {}))
        statements.append(("MATCH (wev:WorldElaborationEvent) DETACH DELETE wev", {}))
        statements.append(("MATCH (wc:WorldContainer {id: $wc_id_param}) DETACH DELETE wc", {"wc_id_param": config.MAIN_WORLD_CONTAINER_NODE_ID}))
        statements.append(("MATCH (vn:ValueNode) DETACH DELETE vn", {})) 

        for category_str, items_dict_value_from_world_data in world_data.items(): 
            if category_str == "_overview_":
                if isinstance(items_dict_value_from_world_data, dict) and "description" in items_dict_value_from_world_data:
                    wc_id = config.MAIN_WORLD_CONTAINER_NODE_ID
                    desc_to_set = str(items_dict_value_from_world_data.get("description", "")) 
                    wc_props = {
                        "id": wc_id,
                        "overview_description": desc_to_set
                    }
                    if items_dict_value_from_world_data.get(f"source_quality_chapter_{config.KG_PREPOPULATION_CHAPTER_NUM}") == "provisional_from_unrevised_draft":
                         wc_props["is_provisional"] = True
                    statements.append((
                        "MERGE (wc:WorldContainer {id: $id_val}) SET wc = $props",
                        {"id_val": wc_id, "props": wc_props }
                    ))
                continue 

            if category_str in ["is_default", "source", "user_supplied_data"] or \
               not isinstance(items_dict_value_from_world_data, dict):
                continue 

            items_category_dict = items_dict_value_from_world_data

            for item_name_str, details_dict in items_category_dict.items():
                if not isinstance(details_dict, dict) or \
                   item_name_str.startswith(("_", "source_quality_chapter_", "category_updated_in_chapter_")):
                    continue 

                we_id_str = f"{category_str}_{item_name_str}".replace(" ", "_").replace("'", "").lower()
                item_props_for_set = {k: v for k, v in details_dict.items() if isinstance(v, (str, int, float, bool)) and v is not None}
                item_props_for_set['id'] = we_id_str
                item_props_for_set['name'] = item_name_str
                item_props_for_set['category'] = category_str
                
                created_chap_num = config.KG_PREPOPULATION_CHAPTER_NUM
                is_item_provisional = False
                added_key = next((k for k in details_dict if k.startswith("added_in_chapter_")), None)
                if added_key:
                    try: created_chap_num = int(added_key.split("_")[-1])
                    except ValueError: pass
                
                source_quality_key_for_creation = f"source_quality_chapter_{created_chap_num}"
                if details_dict.get(source_quality_key_for_creation) == "provisional_from_unrevised_draft":
                    is_item_provisional = True
                
                item_props_for_set['created_chapter'] = created_chap_num
                if is_item_provisional:
                    item_props_for_set['is_provisional'] = True


                statements.append((
                    "MERGE (we:WorldElement {id: $id_val}) SET we = $props",
                    {"id_val": we_id_str, "props": item_props_for_set}
                ))

                for list_prop_key_str in ["goals", "rules", "key_elements", "traits"]: 
                    list_value = details_dict.get(list_prop_key_str)
                    if isinstance(list_value, list):
                        for val_item_from_list in list_value: 
                            if isinstance(val_item_from_list, str):
                                rel_name_internal_str = f"HAS_{list_prop_key_str.upper().rstrip('S')}"
                                if list_prop_key_str == "key_elements": rel_name_internal_str = "HAS_KEY_ELEMENT"
                                elif list_prop_key_str == "traits": rel_name_internal_str = "HAS_TRAIT_ASPECT" 
                                
                                statements.append((
                                    f"""
                                    MATCH (we:WorldElement {{id: $we_id_val}})
                                    MERGE (v:ValueNode {{value: $val_item_value, type: $value_node_type}})
                                    MERGE (we)-[:{rel_name_internal_str}]->(v)
                                    """,
                                    {"we_id_val": we_id_str, "val_item_value": val_item_from_list, "value_node_type": list_prop_key_str}
                                ))

                for key_str, value_val in details_dict.items():
                    if key_str.startswith("elaboration_in_chapter_") and isinstance(value_val, str):
                        try:
                            chap_num_val = int(key_str.split("_")[-1])
                            elab_props = {
                                "summary": value_val,
                                "chapter_updated": chap_num_val 
                            }
                            provisional_elab = details_dict.get(f"source_quality_chapter_{chap_num_val}") == "provisional_from_unrevised_draft"
                            if provisional_elab:
                                elab_props["is_provisional"] = True

                            statements.append((
                                """
                                MATCH (we:WorldElement {id: $we_id_val})
                                CREATE (we_elab:WorldElaborationEvent)
                                SET we_elab = $props
                                CREATE (we)-[:ELABORATED_IN_CHAPTER]->(we_elab)
                                """,
                                {"we_id_val": we_id_str, "props": elab_props}
                            ))
                        except ValueError:
                            self.logger.warning(f"Could not parse chapter number from world elaboration key: {key_str}")
        try:
            if statements: 
                await self.execute_cypher_batch(statements)
                self.logger.info("Successfully saved decomposed world building data to Neo4j using MERGE.")
            else:
                self.logger.info("No statements generated for saving world building data.")
            return True
        except Exception as e:
            self.logger.error(f"Error saving decomposed world building data with MERGE: {e}", exc_info=True)
            return False

    async def get_world_building(self) -> Dict[str, Any]:
        self.logger.info("Loading decomposed world building data from Neo4j...")
        world_data: Dict[str, Any] = {"_overview_": {}}

        overview_query = "MATCH (wc:WorldContainer {id: $wc_id_param}) RETURN wc.overview_description AS desc, wc.is_provisional AS is_provisional"
        overview_res = await self._execute_read_query(overview_query, {"wc_id_param": config.MAIN_WORLD_CONTAINER_NODE_ID})
        if overview_res and overview_res[0] and overview_res[0].get('desc') is not None: 
            world_data["_overview_"]["description"] = overview_res[0]['desc']
            if overview_res[0].get('is_provisional'):
                 world_data["_overview_"][f"source_quality_chapter_{config.KG_PREPOPULATION_CHAPTER_NUM}"] = "provisional_from_unrevised_draft"


        we_query = "MATCH (we:WorldElement) RETURN we"
        we_results = await self._execute_read_query(we_query)
        
        standard_categories = ["locations", "society", "systems", "lore", "history", "factions"]
        for cat_key in standard_categories:
            world_data.setdefault(cat_key, {}) 

        if not we_results: 
            return world_data

        for record in we_results:
            we_node = record['we']
            category = we_node.get('category')
            item_name = we_node.get('name')
            we_id = we_node.get('id')

            if not category or not item_name or not we_id: continue
            if category not in world_data: world_data[category] = {} 
            
            item_detail = dict(we_node) 
            item_detail.pop('id', None); item_detail.pop('name', None); item_detail.pop('category', None)
            created_chapter_num = item_detail.pop('created_chapter', config.KG_PREPOPULATION_CHAPTER_NUM)
            item_detail[f"added_in_chapter_{created_chapter_num}"] = True 
            if item_detail.pop('is_provisional', False):
                item_detail[f"source_quality_chapter_{created_chapter_num}"] = "provisional_from_unrevised_draft"

            for list_prop_key in ["goals", "rules", "key_elements", "traits"]:
                rel_name_query = f"HAS_{list_prop_key.upper().rstrip('S')}"
                if list_prop_key == "key_elements": rel_name_query = "HAS_KEY_ELEMENT"
                elif list_prop_key == "traits": rel_name_query = "HAS_TRAIT_ASPECT"

                list_values_query = """
                MATCH (:WorldElement {id: $we_id_param})-[:{rel_name_query}]->(v:ValueNode {{type: $value_node_type_param}})
                RETURN v.value AS item_value
                """
                # Use .format() here to insert rel_name_query correctly
                formatted_list_values_query = list_values_query.format(rel_name_query=rel_name_query)
                list_val_res = await self._execute_read_query(formatted_list_values_query, {"we_id_param": we_id, "value_node_type_param": list_prop_key})
                item_detail[list_prop_key] = [res_item['item_value'] for res_item in list_val_res] if list_val_res else []


            elab_query = """
            MATCH (:WorldElement {id: $we_id_param})-[:ELABORATED_IN_CHAPTER]->(elab:WorldElaborationEvent)
            RETURN elab.summary AS summary, elab.chapter_updated AS chapter, elab.is_provisional AS is_provisional
            """
            elab_results = await self._execute_read_query(elab_query, {"we_id_param": we_id})
            if elab_results:
                for elab_rec in elab_results:
                    elab_key = f"elaboration_in_chapter_{elab_rec['chapter']}"
                    item_detail[elab_key] = elab_rec['summary']
                    if elab_rec.get('is_provisional'):
                        item_detail[f"source_quality_chapter_{elab_rec['chapter']}"] = "provisional_from_unrevised_draft"

            
            world_data[category][item_name] = item_detail
        
        self.logger.info(f"Successfully loaded and recomposed world building data from Neo4j.")
        return world_data

    async def async_load_chapter_count(self) -> int:
        query = "MATCH (c:Chapter) RETURN count(c) AS chapter_count"
        try:
            result = await self._execute_read_query(query)
            count = result[0]["chapter_count"] if result and result[0] else 0
            self.logger.info(f"Neo4j loaded chapter count: {count}")
            return count
        except Exception as e:
            self.logger.error(f"Failed to load chapter count from Neo4j: {e}", exc_info=True)
            return 0

    async def async_save_chapter_data(self, chapter_number: int, text: str, raw_llm_output: str, summary: Optional[str], embedding_array: Optional[np.ndarray], is_provisional: bool = False):
        if chapter_number <= 0:
            self.logger.error(f"Neo4j: Cannot save chapter data for invalid chapter_number: {chapter_number}.")
            return

        embedding_b64, embedding_dtype, embedding_shape = None, None, None
        if embedding_array is not None and isinstance(embedding_array, np.ndarray) and embedding_array.size > 0:
            embedding_b64, embedding_dtype, embedding_shape = self._serialize_embedding(embedding_array)

        query = """
        MERGE (c:Chapter {number: $chapter_number_param})
        SET c.text = $text_param,
            c.raw_llm_output = $raw_llm_output_param,
            c.summary = $summary_param,
            c.is_provisional = $is_provisional_param,
            c.embedding_b64 = $embedding_b64_param,
            c.embedding_dtype = $embedding_dtype_param,
            c.embedding_shape = $embedding_shape_param,
            c.last_updated = timestamp()
        """ 
        parameters = {
            "chapter_number_param": chapter_number,
            "text_param": text,
            "raw_llm_output_param": raw_llm_output,
            "summary_param": summary if summary is not None else "",
            "is_provisional_param": is_provisional,
            "embedding_b64_param": embedding_b64,
            "embedding_dtype_param": embedding_dtype,
            "embedding_shape_param": embedding_shape
        }
        try:
            await self._execute_write_query(query, parameters)
            self.logger.info(f"Neo4j: Successfully saved chapter data (including embedding) for chapter {chapter_number}.")
        except Exception as e:
            self.logger.error(f"Neo4j: Error saving chapter data for chapter {chapter_number}: {e}", exc_info=True)

    async def async_get_chapter_data_from_db(self, chapter_number: int) -> Optional[Dict[str, Any]]:
        if chapter_number <= 0: return None
        query = """
        MATCH (c:Chapter {number: $chapter_number_param})
        RETURN c.text AS text, c.raw_llm_output AS raw_llm_output, c.summary AS summary, c.is_provisional AS is_provisional
        """
        try:
            result = await self._execute_read_query(query, {"chapter_number_param": chapter_number})
            if result and result[0]:
                self.logger.debug(f"Neo4j: Data found for chapter {chapter_number}.")
                return {
                    "text": result[0].get("text"),
                    "summary": result[0].get("summary"),
                    "is_provisional": result[0].get("is_provisional", False), 
                    "raw_llm_output": result[0].get("raw_llm_output") 
                }
            self.logger.debug(f"Neo4j: No data found for chapter {chapter_number}.")
            return None
        except Exception as e:
            self.logger.error(f"Neo4j: Error getting chapter data for {chapter_number}: {e}", exc_info=True)
            return None

    async def async_get_embedding_from_db(self, chapter_number: int) -> Optional[np.ndarray]:
        if chapter_number <= 0: return None
        query = """
        MATCH (c:Chapter {number: $chapter_number_param})
        WHERE c.embedding_b64 IS NOT NULL AND c.embedding_dtype IS NOT NULL AND c.embedding_shape IS NOT NULL
        RETURN c.embedding_b64 AS embedding_b64, c.embedding_dtype AS dtype, c.embedding_shape AS shape
        """
        try:
            result = await self._execute_read_query(query, {"chapter_number_param": chapter_number})
            if result and result[0] and result[0].get("embedding_b64"): 
                return self._deserialize_embedding(result[0]["embedding_b64"], result[0]["dtype"], result[0]["shape"])
            self.logger.debug(f"Neo4j: No embedding found directly on chapter node {chapter_number}.")
            return None
        except Exception as e:
            self.logger.error(f"Neo4j: Error getting embedding for {chapter_number}: {e}", exc_info=True)
            return None

    async def async_get_all_past_embeddings(self, current_chapter_number: int) -> List[Tuple[int, np.ndarray]]:
        embeddings_list: List[Tuple[int, np.ndarray]] = []
        query = """
        MATCH (c:Chapter)
        WHERE c.number < $current_chapter_number_param AND c.number > 0 
          AND c.embedding_b64 IS NOT NULL AND c.embedding_dtype IS NOT NULL AND c.embedding_shape IS NOT NULL
        RETURN c.number AS chapter_number, c.embedding_b64 AS embedding_b64, c.embedding_dtype AS dtype, c.embedding_shape AS shape
        ORDER BY c.number DESC
        """
        try:
            results = await self._execute_read_query(query, {"current_chapter_number_param": current_chapter_number})
            if results:
                for record in results:
                    if record.get("embedding_b64"): 
                        deserialized_emb = self._deserialize_embedding(record["embedding_b64"], record["dtype"], record["shape"])
                        if deserialized_emb is not None:
                            embeddings_list.append((record["chapter_number"], deserialized_emb))
            self.logger.info(f"Neo4j: Retrieved {len(embeddings_list)} past embeddings for context before chapter {current_chapter_number}.")
            return embeddings_list
        except Exception as e:
            self.logger.error(f"Neo4j: Error getting all past embeddings: {e}", exc_info=True)
            return []
        
    async def async_add_kg_triple(self, subject: str, predicate: str, obj_val: str, chapter_added: int, confidence: float = 1.0, is_provisional: bool = False):
        subj_s, pred_s, obj_s = subject.strip(), predicate.strip(), obj_val.strip()
        if not all([subj_s, pred_s, obj_s]) or chapter_added < config.KG_PREPOPULATION_CHAPTER_NUM: 
            self.logger.warning(f"Neo4j: Invalid KG triple for add: S='{subj_s}', P='{pred_s}', O='{obj_s}', Chap={chapter_added}")
            return

        query = """
        MERGE (s:Entity {name: $subject_param})
        MERGE (o:Entity {name: $object_param})
        WITH s, o, $predicate_param AS pred_param, $chapter_added_param AS chap_param, 
             $is_provisional_param AS prov_param, $confidence_param AS conf_param // Pass parameters with s, o
        OPTIONAL MATCH (s)-[existing_r:DYNAMIC_REL {type: pred_param, chapter_added: chap_param}]->(o)
        FOREACH (r IN CASE WHEN existing_r IS NOT NULL THEN [existing_r] ELSE [] END |
          SET r.is_provisional = prov_param, 
              r.confidence = conf_param, 
              r.last_updated = timestamp()
        )
        FOREACH (ignoreMe IN CASE WHEN existing_r IS NULL THEN [1] ELSE [] END |
          CREATE (s)-[new_r:DYNAMIC_REL {
            type: pred_param, 
            chapter_added: chap_param, 
            is_provisional: prov_param, 
            confidence: conf_param,
            created_at: timestamp(),
            last_updated: timestamp()
          }]->(o)
        )
        """
        parameters = {
            "subject_param": subj_s,
            "predicate_param": pred_s, 
            "object_param": obj_s,
            "chapter_added_param": chapter_added,
            "confidence_param": confidence,
            "is_provisional_param": is_provisional
        }
        try:
            await self._execute_write_query(query, parameters)
            self.logger.debug(f"Neo4j: Added/Updated KG triple for Ch {chapter_added}: ({subj_s}, {pred_s}, {obj_s}). Prov: {is_provisional}, Conf: {confidence}")
        except Exception as e:
            self.logger.error(f"Neo4j: Error adding KG triple: ({subj_s}, {pred_s}, {obj_s}). Error: {e}", exc_info=True)

    async def async_query_kg(self, subject: Optional[str] = None, predicate: Optional[str] = None, obj_val: Optional[str] = None, chapter_limit: Optional[int] = None, include_provisional: bool = True, limit_results: Optional[int] = None) -> List[Dict[str, Any]]:
        conditions = []
        parameters = {}
        
        match_clause = "MATCH (s:Entity)-[r:DYNAMIC_REL]->(o:Entity)"

        if subject is not None:
            conditions.append("s.name = $subject_param")
            parameters["subject_param"] = subject.strip()
        if predicate is not None:
            conditions.append("r.type = $predicate_param") 
            parameters["predicate_param"] = predicate.strip()
        if obj_val is not None:
            conditions.append("o.name = $object_param")
            parameters["object_param"] = obj_val.strip()
        
        if chapter_limit is not None:
            conditions.append("r.chapter_added <= $chapter_limit_param")
            parameters["chapter_limit_param"] = chapter_limit
        
        if not include_provisional:
            conditions.append("r.is_provisional = FALSE")
        
        where_clause = ""
        if conditions:
            where_clause = " WHERE " + " AND ".join(conditions)
        
        return_clause = """
        RETURN s.name AS subject, r.type AS predicate, o.name AS object, 
               r.chapter_added AS chapter_added, r.confidence AS confidence, r.is_provisional AS is_provisional
        """
        order_clause = " ORDER BY r.chapter_added DESC, r.confidence DESC"
        limit_clause = ""
        if limit_results is not None and limit_results > 0:
            limit_clause = f" LIMIT {int(limit_results)}" 

        full_query = match_clause + where_clause + return_clause + order_clause + limit_clause

        try:
            results = await self._execute_read_query(full_query, parameters)
            triples_list: List[Dict[str, Any]] = [dict(record) for record in results] if results else []
            self.logger.debug(f"Neo4j: KG query returned {len(triples_list)} results for query: {full_query} with params {parameters}")
            return triples_list
        except Exception as e:
            self.logger.error(f"Neo4j: Error querying KG. Query: {full_query}, Params: {parameters}, Error: {e}", exc_info=True)
            return []

    async def async_get_most_recent_value(self, subject: str, predicate: str, chapter_limit: Optional[int] = None, include_provisional: bool = False) -> Optional[str]:
        if not subject.strip() or not predicate.strip():
            self.logger.warning(f"Neo4j: get_most_recent_value: empty subject or predicate. S='{subject}', P='{predicate}'")
            return None
        
        results = await self.async_query_kg(
            subject=subject, 
            predicate=predicate, 
            chapter_limit=chapter_limit, 
            include_provisional=include_provisional,
            limit_results=1 
        )
        if results and results[0] and 'object' in results[0]:
            value = str(results[0]["object"]) 
            self.logger.debug(f"Neo4j: Found most recent value for ('{subject}', '{predicate}'): '{value}' from Ch {results[0].get('chapter_added','N/A')}")
            return value
        self.logger.debug(f"Neo4j: No value found for ({subject}, {predicate}) up to Ch {chapter_limit}, provisional={include_provisional}")
        return None

    async def get_character_info_for_snippet(self, char_name: str, chapter_limit: int) -> Optional[Dict[str, Any]]:
        query = """
        MATCH (c:Character:Entity {name: $char_name_param})
        OPTIONAL MATCH (c)-[:DEVELOPED_IN_CHAPTER]->(dev:DevelopmentEvent)
        WHERE dev.chapter_updated <= $chapter_limit_param
        WITH c, dev ORDER BY dev.chapter_updated DESC
        WITH c, HEAD(COLLECT(dev)) AS latest_dev_event 
        OPTIONAL MATCH (c)-[:DEVELOPED_IN_CHAPTER]->(prov_dev:DevelopmentEvent)
        WHERE prov_dev.chapter_updated <= $chapter_limit_param AND prov_dev.is_provisional = TRUE
        OPTIONAL MATCH (c)-[prov_rel:DYNAMIC_REL]-(:Entity)
        WHERE prov_rel.chapter_added <= $chapter_limit_param AND prov_rel.is_provisional = TRUE
        
        RETURN c.description AS description,
               c.status AS current_status, 
               latest_dev_event.summary AS most_recent_development_note,
               (prov_dev IS NOT NULL OR prov_rel IS NOT NULL OR c.is_provisional = TRUE) AS is_provisional_overall
        LIMIT 1
        """ 
        params = {"char_name_param": char_name, "chapter_limit_param": chapter_limit}
        try:
            result = await self._execute_read_query(query, params)
            if result and result[0]:
                record = result[0]
                dev_note = record.get("most_recent_development_note") if record.get("most_recent_development_note") is not None else "N/A"
                return {
                    "description": record.get("description"),
                    "current_status": record.get("current_status"),
                    "most_recent_development_note": dev_note,
                    "is_provisional_overall": record.get("is_provisional_overall", False)
                }
            self.logger.debug(f"No detailed snippet info found for character '{char_name}' in Neo4j up to chapter {chapter_limit}.")
        except Exception as e:
            self.logger.error(f"Error fetching character info for snippet ({char_name}) from Neo4j: {e}", exc_info=True)
        return None

    async def get_world_elements_for_snippet(self, category: str, chapter_limit: int, item_limit: int) -> List[Dict[str, Any]]:
        query = """
        MATCH (we:WorldElement {category: $category_param})
        OPTIONAL MATCH (we)-[:ELABORATED_IN_CHAPTER]->(elab:WorldElaborationEvent)
        WHERE elab.chapter_updated <= $chapter_limit_param AND elab.is_provisional = TRUE
        
        WITH we, COLLECT(DISTINCT elab) AS provisional_elaborations 
        WITH we, (we.is_provisional = TRUE OR size(provisional_elaborations) > 0) AS is_item_provisional
        
        RETURN we.name AS name,
               we.description AS description, 
               is_item_provisional AS is_provisional
        ORDER BY we.name ASC 
        LIMIT $item_limit_param
        """
        params = {"category_param": category, "chapter_limit_param": chapter_limit, "item_limit_param": item_limit}
        items = []
        try:
            results = await self._execute_read_query(query, params)
            if results:
                for record in results:
                    desc = record.get("description") or ""
                    items.append({
                        "name": record.get("name"),
                        "description_snippet": (desc[:50].strip() + "..." if len(desc) > 50 else desc.strip()), 
                        "is_provisional": record.get("is_provisional", False)
                    })
        except Exception as e:
            self.logger.error(f"Error fetching world elements for snippet (category {category}) from Neo4j: {e}", exc_info=True)
        return items

=======
# state_manager.py
import logging
import json
from typing import Optional, List, Dict, Any, Tuple
import numpy as np
import base64 # For encoding/decoding embeddings
import asyncio

# Neo4j specific imports
from neo4j import AsyncGraphDatabase, AsyncSession, AsyncManagedTransaction # type: ignore
from neo4j.exceptions import ServiceUnavailable, ClientError, Neo4jError # type: ignore

import config # For NEO4J_URI, NEO4J_USER, NEO4J_PASSWORD, EMBEDDING_DTYPE, etc.

logger = logging.getLogger(__name__)

class state_managerSingleton:
    _instance = None

    def __new__(cls, *args, **kwargs):
        if not cls._instance:
            cls._instance = super(state_managerSingleton, cls).__new__(cls)
            cls._instance._initialized_flag = False
        return cls._instance

    def __init__(self):
        if self._initialized_flag:
            return
        
        self.logger = logging.getLogger(__name__)
        self.driver: Optional[AsyncGraphDatabase] = None
        self._initialized_flag = True
        self.logger.info("Neo4j state_managerSingleton initialized. Call connect() to establish connection.")

    async def connect(self):
        if self.driver is None:
            try:
                self.driver = AsyncGraphDatabase.driver(config.NEO4J_URI, auth=(config.NEO4J_USER, config.NEO4J_PASSWORD))
                await self.driver.verify_connectivity()
                self.logger.info(f"Successfully connected to Neo4j at {config.NEO4J_URI}")
            except ServiceUnavailable as e:
                self.logger.critical(f"Neo4j connection failed: {e}. Ensure the Neo4j database is running and accessible.")
                self.driver = None
                raise
            except Exception as e:
                self.logger.critical(f"Unexpected error during Neo4j connection: {e}", exc_info=True)
                self.driver = None
                raise

    async def close(self):
        if self.driver:
            await self.driver.close()
            self.driver = None
            self.logger.info("Neo4j driver closed.")

    async def _execute_query_tx(self, tx: AsyncManagedTransaction, query: str, parameters: Optional[Dict] = None):
        self.logger.debug(f"Executing Cypher query: {query} with params: {parameters}")
        result = await tx.run(query, parameters)
        return await result.data() # Fetches all records

    async def _execute_read_query(self, query: str, parameters: Optional[Dict] = None):
        if self.driver is None: await self.connect()
        if self.driver is None: raise ConnectionError("Neo4j driver not initialized.")
        async with self.driver.session(database=config.NEO4J_DATABASE if hasattr(config, "NEO4J_DATABASE") else None) as session: # type: ignore
            return await session.execute_read(self._execute_query_tx, query, parameters)

    async def _execute_write_query(self, query: str, parameters: Optional[Dict] = None):
        if self.driver is None: await self.connect()
        if self.driver is None: raise ConnectionError("Neo4j driver not initialized.")
        async with self.driver.session(database=config.NEO4J_DATABASE if hasattr(config, "NEO4J_DATABASE") else None) as session: # type: ignore
            return await session.execute_write(self._execute_query_tx, query, parameters)
            
    async def execute_cypher_batch(self, cypher_statements_with_params: List[Tuple[str, Dict[str, Any]]]):
        """Executes a batch of Cypher statements in a single transaction."""
        if not cypher_statements_with_params:
            self.logger.info("execute_cypher_batch: No statements to execute.")
            return

        if self.driver is None: await self.connect()
        if self.driver is None: raise ConnectionError("Neo4j driver not initialized.")

        async with self.driver.session(database=config.NEO4J_DATABASE if hasattr(config, "NEO4J_DATABASE") else None) as session: # type: AsyncSession # type: ignore
            tx: AsyncManagedTransaction = await session.begin_transaction() 
            try:
                for query, params in cypher_statements_with_params:
                    self.logger.debug(f"Batch Cypher: {query} with params {params}")
                    await tx.run(query, params)
                await tx.commit()
                self.logger.info(f"Successfully executed batch of {len(cypher_statements_with_params)} Cypher statements.")
            except Exception as e:
                self.logger.error(f"Error in Cypher batch execution: {e}. Rolling back.", exc_info=True)
                if tx.closed() is False: 
                    await tx.rollback()
                raise


    async def create_db_and_tables(self):
        self.logger.info("Creating/verifying Neo4j indexes and constraints...")
        # Core Node Types
        core_constraints = [
            "CREATE CONSTRAINT novelInfo_id_unique IF NOT EXISTS FOR (n:NovelInfo) REQUIRE n.id IS UNIQUE",
            "CREATE CONSTRAINT chapter_number_unique IF NOT EXISTS FOR (c:Chapter) REQUIRE c.number IS UNIQUE",
            "CREATE CONSTRAINT entity_name_unique IF NOT EXISTS FOR (e:Entity) REQUIRE e.name IS UNIQUE",
            "CREATE CONSTRAINT character_name_unique IF NOT EXISTS FOR (char:Character) REQUIRE char.name IS UNIQUE", # Character is also an Entity
            "CREATE CONSTRAINT worldElement_id_unique IF NOT EXISTS FOR (we:WorldElement) REQUIRE we.id IS UNIQUE",
            "CREATE CONSTRAINT worldContainer_id_unique IF NOT EXISTS FOR (wc:WorldContainer) REQUIRE wc.id IS UNIQUE",
            "CREATE CONSTRAINT trait_name_unique IF NOT EXISTS FOR (t:Trait) REQUIRE t.name IS UNIQUE",
            "CREATE CONSTRAINT plotPoint_id_unique IF NOT EXISTS FOR (pp:PlotPoint) REQUIRE pp.id IS UNIQUE",
            "CREATE CONSTRAINT valueNode_value_type_unique IF NOT EXISTS FOR (vn:ValueNode) REQUIRE (vn.value, vn.type) IS UNIQUE",
        ]
        # Indexes for faster lookups
        indexes = [
            "CREATE INDEX plotPoint_sequence IF NOT EXISTS FOR (pp:PlotPoint) ON (pp.sequence)",
            "CREATE INDEX statusEvent_chapter_updated IF NOT EXISTS FOR (s:StatusEvent) ON (s.chapter_updated)", # Assuming StatusEvent label exists
            "CREATE INDEX developmentEvent_chapter_updated IF NOT EXISTS FOR (d:DevelopmentEvent) ON (d.chapter_updated)",
            "CREATE INDEX worldElaborationEvent_chapter_updated IF NOT EXISTS FOR (we:WorldElaborationEvent) ON (we.chapter_updated)",
            "CREATE INDEX dynamicRel_chapter_added IF NOT EXISTS FOR ()-[r:DYNAMIC_REL]-() ON (r.chapter_added)",
            "CREATE INDEX dynamicRel_type IF NOT EXISTS FOR ()-[r:DYNAMIC_REL]-() ON (r.type)",
            # HAS_TRAIT is specific, index on name of Trait node is already covered by constraint.
            "CREATE INDEX worldElement_category IF NOT EXISTS FOR (we:WorldElement) ON (we.category)",
            "CREATE INDEX worldElement_name IF NOT EXISTS FOR (we:WorldElement) ON (we.name)",
            "CREATE INDEX chapter_is_provisional IF NOT EXISTS FOR (c:Chapter) ON (c.is_provisional)", # For filtering chapters
            "CREATE INDEX dynamicRel_is_provisional IF NOT EXISTS FOR ()-[r:DYNAMIC_REL]-() ON (r.is_provisional)", # For KG queries
        ]
        
        all_schema_ops = core_constraints + indexes
        for query in all_schema_ops:
            try:
                await self._execute_write_query(query)
            except Exception as e: 
                self.logger.warning(f"Failed to apply schema operation '{query}': {e} (This might be okay if it already exists or due to concurrent setup).")
        self.logger.info("Neo4j indexes and constraints verification process complete.")

    def _serialize_embedding(self, embedding: np.ndarray) -> Tuple[str, str, str]:
        embedding_to_save = embedding.astype(config.EMBEDDING_DTYPE)
        if embedding_to_save.ndim == 0:
             embedding_to_save = embedding_to_save.reshape(1)
        return base64.b64encode(embedding_to_save.tobytes()).decode('utf-8'), \
               str(embedding_to_save.dtype), \
               json.dumps(list(embedding_to_save.shape))

    def _deserialize_embedding(self, b64_blob: str, dtype_str: str, shape_str: str) -> Optional[np.ndarray]:
        try:
            blob_bytes = base64.b64decode(b64_blob)
            shape = tuple(json.loads(shape_str))
            dtype = np.dtype(dtype_str)
            return np.frombuffer(blob_bytes, dtype=dtype).reshape(shape)
        except Exception as e:
            self.logger.error(f"Error deserializing embedding (shape: {shape_str}, dtype: {dtype_str}): {e}", exc_info=True)
            return None

    # --- Decomposed Plot Outline ---
          
    async def save_plot_outline(self, plot_data: Dict[str, Any]) -> bool:
        self.logger.info("Saving decomposed plot outline to Neo4j using MERGE...")
        if not plot_data:
            self.logger.warning("save_plot_outline: plot_data is empty. Nothing to save.")
            return False

        novel_id = config.MAIN_NOVEL_INFO_NODE_ID
        statements = []

        # Clear existing plot outline data for this novel_id first
        statements.append((
            f"MATCH (ni:NovelInfo {{id: $novel_id_param}}) OPTIONAL MATCH (ni)-[r_pp:HAS_PLOT_POINT]->(pp:PlotPoint) OPTIONAL MATCH (pp)-[r_next:NEXT_PLOT_POINT]->() DETACH DELETE pp, r_pp, r_next, ni",
            {"novel_id_param": novel_id}
        ))
        
        novel_props_for_set = {k: v for k, v in plot_data.items() if not isinstance(v, (list, dict)) and v is not None}
        novel_props_for_set['id'] = novel_id 

        statements.append((
            "MERGE (ni:NovelInfo {id: $id_val}) SET ni = $props",
            {"id_val": novel_id, "props": novel_props_for_set}
        ))

        plot_points_list_data = plot_data.get('plot_points', [])
        if isinstance(plot_points_list_data, list):
            for i, point_desc_str in enumerate(plot_points_list_data):
                if isinstance(point_desc_str, str):
                    pp_id = f"{novel_id}_pp_{i+1}"
                    pp_props_for_set = {
                        "id": pp_id,
                        "sequence": i + 1,
                        "description": point_desc_str
                    }
                    statements.append((
                        "MERGE (pp:PlotPoint {id: $id_val}) SET pp = $props",
                        {"id_val": pp_id, "props": pp_props_for_set}
                    ))
                    statements.append((
                        """
                        MATCH (ni:NovelInfo {id: $novel_id_param})
                        MATCH (pp:PlotPoint {id: $pp_id_val})
                        MERGE (ni)-[:HAS_PLOT_POINT]->(pp)
                        """,
                        {"novel_id_param": novel_id, "pp_id_val": pp_id} 
                    ))
                    if i > 0:
                        prev_pp_id = f"{novel_id}_pp_{i}"
                        statements.append((
                            """
                            MATCH (prev_pp:PlotPoint {id: $prev_pp_id_val})
                            MATCH (curr_pp:PlotPoint {id: $pp_id_val})
                            MERGE (prev_pp)-[:NEXT_PLOT_POINT]->(curr_pp)
                            """,
                            {"prev_pp_id_val": prev_pp_id, "pp_id_val": pp_id} 
                        ))
        try:
            await self.execute_cypher_batch(statements)
            self.logger.info("Successfully saved decomposed plot outline to Neo4j using MERGE.")
            return True
        except Exception as e:
            self.logger.error(f"Error saving decomposed plot outline with MERGE: {e}", exc_info=True)
            return False

    async def get_plot_outline(self) -> Dict[str, Any]:
        self.logger.info("Loading decomposed plot outline from Neo4j...")
        novel_id = config.MAIN_NOVEL_INFO_NODE_ID
        plot_data: Dict[str, Any] = {}

        novel_info_query = "MATCH (ni:NovelInfo {id: $novel_id_param}) RETURN ni"
        result = await self._execute_read_query(novel_info_query, {"novel_id_param": novel_id})
        if not result or not result[0] or not result[0].get('ni'):
            self.logger.warning(f"No NovelInfo node found with id '{novel_id}'. Returning empty plot outline.")
            return {}
        
        plot_data.update(result[0]['ni']) 
        plot_data.pop('id', None) # Remove internal 'id' if it's the same as novel_id

        plot_points_query = """
        MATCH (ni:NovelInfo {id: $novel_id_param})-[:HAS_PLOT_POINT]->(pp:PlotPoint)
        RETURN pp.description AS description
        ORDER BY pp.sequence ASC
        """
        pp_results = await self._execute_read_query(plot_points_query, {"novel_id_param": novel_id})
        plot_data['plot_points'] = [record['description'] for record in pp_results] if pp_results else []
        
        self.logger.info("Successfully loaded and recomposed plot outline from Neo4j.")
        return plot_data

    # --- Decomposed Character Profiles ---
          
    async def save_character_profiles(self, profiles_data: Dict[str, Any]) -> bool:
        self.logger.info("Saving decomposed character profiles to Neo4j using MERGE...")
        if not profiles_data:
            self.logger.warning("save_character_profiles: profiles_data is empty. Nothing to save.")
            return False

        statements = []
        # Clear existing Character-related data. Consider if this is too broad or if targeted deletion is better.
        # This approach simplifies ensuring the graph reflects exactly the current agent state.
        statements.append(("MATCH (c:Character) OPTIONAL MATCH (c)-[r]-() DETACH DELETE c, r", {}))
        statements.append(("MATCH (t:Trait) DETACH DELETE t", {})) # Traits might be shared, careful here. If traits are global, don't delete.
                                                                # Assuming traits are specific to this novel's context for now.
        statements.append(("MATCH (dev:DevelopmentEvent) DETACH DELETE dev", {}))


        for char_name, profile in profiles_data.items():
            if not isinstance(profile, dict): continue

            char_props_for_set = {k: v for k, v in profile.items() if isinstance(v, (str, int, float, bool)) and v is not None}
            # 'name' is part of MERGE pattern, not SET here, unless it's part of $props
            
            # Ensure Character is also an Entity for KG integration
            statements.append((
                "MERGE (c:Character:Entity {name: $char_name_val}) SET c = $props, c.name = $char_name_val", # Explicitly set name in props too
                {"char_name_val": char_name, "props": char_props_for_set}
            ))

            if isinstance(profile.get("traits"), list):
                for trait_str in profile["traits"]:
                    if isinstance(trait_str, str):
                        statements.append((
                            """
                            MATCH (c:Character {name: $char_name_val})
                            MERGE (t:Trait {name: $trait_name_val})
                            MERGE (c)-[:HAS_TRAIT]->(t)
                            """,
                            {"char_name_val": char_name, "trait_name_val": trait_str}
                        ))

            if isinstance(profile.get("relationships"), dict):
                for target_char_name, rel_detail in profile["relationships"].items():
                    rel_type_str = "RELATED_TO" # Default
                    # Ensure rel_props_for_set does not contain complex objects, only primitives
                    rel_props_for_set = {"description": str(rel_detail)}
                    if isinstance(rel_detail, dict):
                        rel_type_str = str(rel_detail.get("type", rel_type_str)).upper().replace(" ", "_")
                        rel_props_for_set = {k:v for k,v in rel_detail.items() if isinstance(v, (str, int, float, bool))}
                        rel_props_for_set.setdefault("description", f"{rel_type_str} {target_char_name}") # Ensure description
                    elif isinstance(rel_detail, str):
                        rel_type_str = rel_detail.upper().replace(" ", "_") # If only type is given as string
                        rel_props_for_set = {"description": rel_detail}


                    # Add default chapter_added and is_provisional if not present
                    rel_props_for_set.setdefault("chapter_added", profile.get(f"source_quality_chapter_{config.KG_PREPOPULATION_CHAPTER_NUM}", config.KG_PREPOPULATION_CHAPTER_NUM))
                    rel_props_for_set.setdefault("is_provisional", profile.get(f"source_quality_chapter_{config.KG_PREPOPULATION_CHAPTER_NUM}") == "provisional_from_unrevised_draft" if f"source_quality_chapter_{config.KG_PREPOPULATION_CHAPTER_NUM}" in profile else False)


                    statements.append((
                        """
                        MATCH (c1:Character:Entity {name: $char_name1_val})
                        MERGE (c2:Character:Entity {name: $char_name2_val})
                            ON CREATE SET c2.description = 'Placeholder desc - created via rel from ' + $char_name1_val, c2.name = $char_name2_val
                        // MERGE on key properties of the relationship to allow updates if it already exists
                        MERGE (c1)-[r:DYNAMIC_REL {type: $rel_type_val}]->(c2)
                        SET r += $rel_props_val
                        """,
                        {
                            "char_name1_val": char_name,
                            "char_name2_val": target_char_name,
                            "rel_type_val": rel_type_str,
                            "rel_props_val": rel_props_for_set
                        }
                    ))
            
            for key, value_str in profile.items():
                if key.startswith("development_in_chapter_") and isinstance(value_str, str):
                    try:
                        chap_num_int = int(key.split("_")[-1])
                        dev_event_props = {
                            "summary": value_str,
                            "chapter_updated": chap_num_int # Renamed for consistency
                        }
                        # Check for provisional status for this development
                        provisional_dev = profile.get(f"source_quality_chapter_{chap_num_int}") == "provisional_from_unrevised_draft"
                        if provisional_dev:
                            dev_event_props["is_provisional"] = True
                            
                        statements.append((
                            """
                            MATCH (c:Character {name: $char_name_val})
                            // Create a new DevelopmentEvent for each chapter's development
                            CREATE (dev:DevelopmentEvent)
                            SET dev = $props
                            CREATE (c)-[:DEVELOPED_IN_CHAPTER]->(dev)
                            """,
                            {"char_name_val": char_name, "props": dev_event_props}
                        ))
                    except ValueError:
                        self.logger.warning(f"Could not parse chapter number from development key: {key}")
        try:
            await self.execute_cypher_batch(statements)
            self.logger.info("Successfully saved decomposed character profiles to Neo4j using MERGE.")
            return True
        except Exception as e:
            self.logger.error(f"Error saving decomposed character profiles with MERGE: {e}", exc_info=True)
            return False

    async def get_character_profiles(self) -> Dict[str, Any]:
        self.logger.info("Loading decomposed character profiles from Neo4j...")
        profiles_data: Dict[str, Any] = {}

        # Fetch all base Character nodes (which are also Entities)
        char_query = "MATCH (c:Character:Entity) RETURN c"
        char_results = await self._execute_read_query(char_query)
        if not char_results:
            return {}

        for record in char_results:
            char_node = record['c']
            char_name = char_node.get('name')
            if not char_name:
                continue
            
            profile = dict(char_node)
            profile.pop('name', None) # Name is the key in profiles_data

            # Fetch traits
            traits_query = "MATCH (:Character:Entity {name: $char_name})-[:HAS_TRAIT]->(t:Trait) RETURN t.name AS trait_name"
            trait_results = await self._execute_read_query(traits_query, {"char_name": char_name})
            profile["traits"] = [tr['trait_name'] for tr in trait_results] if trait_results else []

            # Fetch relationships
            rels_query = """
            MATCH (:Character:Entity {name: $char_name})-[r:DYNAMIC_REL]->(target:Character:Entity)
            RETURN target.name AS target_name, r.type AS relationship_type, properties(r) AS rel_props
            """
            rel_results = await self._execute_read_query(rels_query, {"char_name": char_name})
            relationships = {}
            if rel_results:
                for rel_rec in rel_results:
                    target_name = rel_rec['target_name']
                    rel_type = rel_rec['relationship_type']
                    rel_props = rel_rec['rel_props']
                    # Store relationship details; might simplify if only type and description are common
                    relationships[target_name] = {**rel_props, "type": rel_type} if rel_props else {"type": rel_type}
            profile["relationships"] = relationships

            # Fetch development events
            dev_query = """
            MATCH (:Character:Entity {name: $char_name})-[:DEVELOPED_IN_CHAPTER]->(dev:DevelopmentEvent)
            RETURN dev.summary AS summary, dev.chapter_updated AS chapter, dev.is_provisional AS is_provisional
            """
            dev_results = await self._execute_read_query(dev_query, {"char_name": char_name})
            if dev_results:
                for dev_rec in dev_results:
                    dev_key = f"development_in_chapter_{dev_rec['chapter']}"
                    profile[dev_key] = dev_rec['summary']
                    if dev_rec.get('is_provisional'): # Store provisional status alongside development text
                        profile[f"source_quality_chapter_{dev_rec['chapter']}"] = "provisional_from_unrevised_draft"


            profiles_data[char_name] = profile

        self.logger.info(f"Successfully loaded and recomposed {len(profiles_data)} character profiles from Neo4j.")
        return profiles_data

    # --- Decomposed World Building ---
          
    async def save_world_building(self, world_data: Dict[str, Any]) -> bool:
        self.logger.info("Saving decomposed world building data to Neo4j using MERGE...")
        if not world_data:
            self.logger.warning("save_world_building: world_data is empty. Nothing to save.")
            return False

        statements = []
        # Clear existing WorldElement-related data. Similar to characters, this is a full refresh.
        statements.append(("MATCH (we:WorldElement) OPTIONAL MATCH (we)-[r]-() DETACH DELETE we, r", {}))
        statements.append(("MATCH (wev:WorldElaborationEvent) DETACH DELETE wev", {}))
        statements.append((f"MATCH (wc:WorldContainer {{id: $wc_id_param}}) DETACH DELETE wc", {"wc_id_param": config.MAIN_WORLD_CONTAINER_NODE_ID}))
        statements.append(("MATCH (vn:ValueNode) DETACH DELETE vn", {})) # ValueNodes are tied to specific WorldElements

        for category_str, items_dict_value_from_world_data in world_data.items(): 
            if category_str == "_overview_":
                if isinstance(items_dict_value_from_world_data, dict) and "description" in items_dict_value_from_world_data:
                    wc_id = config.MAIN_WORLD_CONTAINER_NODE_ID
                    desc_to_set = str(items_dict_value_from_world_data.get("description", "")) 
                    wc_props = {
                        "id": wc_id,
                        "overview_description": desc_to_set
                    }
                    # Handle potential provisional status for overview
                    if items_dict_value_from_world_data.get(f"source_quality_chapter_{config.KG_PREPOPULATION_CHAPTER_NUM}") == "provisional_from_unrevised_draft":
                         wc_props["is_provisional"] = True
                    statements.append((
                        "MERGE (wc:WorldContainer {id: $id_val}) SET wc = $props",
                        {"id_val": wc_id, "props": wc_props }
                    ))
                continue 

            if category_str in ["is_default", "source", "user_supplied_data"] or \
               not isinstance(items_dict_value_from_world_data, dict):
                continue 

            items_category_dict = items_dict_value_from_world_data

            for item_name_str, details_dict in items_category_dict.items():
                if not isinstance(details_dict, dict) or \
                   item_name_str.startswith(("_", "source_quality_chapter_", "category_updated_in_chapter_")):
                    continue 

                we_id_str = f"{category_str}_{item_name_str}".replace(" ", "_").replace("'", "").lower()
                item_props_for_set = {k: v for k, v in details_dict.items() if isinstance(v, (str, int, float, bool)) and v is not None}
                item_props_for_set['id'] = we_id_str
                item_props_for_set['name'] = item_name_str
                item_props_for_set['category'] = category_str
                
                # Determine created_chapter and is_provisional status
                created_chap_num = config.KG_PREPOPULATION_CHAPTER_NUM
                is_item_provisional = False
                # Look for explicit added_in_chapter key first
                added_key = next((k for k in details_dict if k.startswith("added_in_chapter_")), None)
                if added_key:
                    try: created_chap_num = int(added_key.split("_")[-1])
                    except ValueError: pass
                
                source_quality_key_for_creation = f"source_quality_chapter_{created_chap_num}"
                if details_dict.get(source_quality_key_for_creation) == "provisional_from_unrevised_draft":
                    is_item_provisional = True
                
                item_props_for_set['created_chapter'] = created_chap_num
                if is_item_provisional:
                    item_props_for_set['is_provisional'] = True


                statements.append((
                    "MERGE (we:WorldElement {id: $id_val}) SET we = $props",
                    {"id_val": we_id_str, "props": item_props_for_set}
                ))

                for list_prop_key_str in ["goals", "rules", "key_elements", "traits"]: # Added traits for world items
                    list_value = details_dict.get(list_prop_key_str)
                    if isinstance(list_value, list):
                        for val_item_from_list in list_value: 
                            if isinstance(val_item_from_list, str):
                                rel_name_internal_str = f"HAS_{list_prop_key_str.upper().rstrip('S')}"
                                if list_prop_key_str == "key_elements": rel_name_internal_str = "HAS_KEY_ELEMENT"
                                elif list_prop_key_str == "traits": rel_name_internal_str = "HAS_TRAIT_ASPECT" # Differentiate from Character traits
                                
                                statements.append((
                                    f"""
                                    MATCH (we:WorldElement {{id: $we_id_val}})
                                    MERGE (v:ValueNode {{value: $val_item_value, type: $value_node_type}})
                                    MERGE (we)-[:{rel_name_internal_str}]->(v)
                                    """,
                                    {"we_id_val": we_id_str, "val_item_value": val_item_from_list, "value_node_type": list_prop_key_str}
                                ))

                for key_str, value_val in details_dict.items():
                    if key_str.startswith("elaboration_in_chapter_") and isinstance(value_val, str):
                        try:
                            chap_num_val = int(key_str.split("_")[-1])
                            elab_props = {
                                "summary": value_val,
                                "chapter_updated": chap_num_val # Renamed for consistency
                            }
                            # Check for provisional status for this elaboration
                            provisional_elab = details_dict.get(f"source_quality_chapter_{chap_num_val}") == "provisional_from_unrevised_draft"
                            if provisional_elab:
                                elab_props["is_provisional"] = True

                            statements.append((
                                """
                                MATCH (we:WorldElement {id: $we_id_val})
                                CREATE (we_elab:WorldElaborationEvent)
                                SET we_elab = $props
                                CREATE (we)-[:ELABORATED_IN_CHAPTER]->(we_elab)
                                """,
                                {"we_id_val": we_id_str, "props": elab_props}
                            ))
                        except ValueError:
                            self.logger.warning(f"Could not parse chapter number from world elaboration key: {key_str}")
        try:
            if statements: 
                await self.execute_cypher_batch(statements)
                self.logger.info("Successfully saved decomposed world building data to Neo4j using MERGE.")
            else:
                self.logger.info("No statements generated for saving world building data.")
            return True
        except Exception as e:
            self.logger.error(f"Error saving decomposed world building data with MERGE: {e}", exc_info=True)
            return False

    async def get_world_building(self) -> Dict[str, Any]:
        self.logger.info("Loading decomposed world building data from Neo4j...")
        world_data: Dict[str, Any] = {"_overview_": {}}

        overview_query = "MATCH (wc:WorldContainer {id: $wc_id_param}) RETURN wc.overview_description AS desc, wc.is_provisional AS is_provisional"
        overview_res = await self._execute_read_query(overview_query, {"wc_id_param": config.MAIN_WORLD_CONTAINER_NODE_ID})
        if overview_res and overview_res[0] and overview_res[0].get('desc') is not None: # Check for not None
            world_data["_overview_"]["description"] = overview_res[0]['desc']
            if overview_res[0].get('is_provisional'):
                 world_data["_overview_"][f"source_quality_chapter_{config.KG_PREPOPULATION_CHAPTER_NUM}"] = "provisional_from_unrevised_draft"


        we_query = "MATCH (we:WorldElement) RETURN we"
        we_results = await self._execute_read_query(we_query)
        
        standard_categories = ["locations", "society", "systems", "lore", "history", "factions"]
        for cat_key in standard_categories:
            world_data.setdefault(cat_key, {}) # Ensure all standard categories exist

        if not we_results: 
            return world_data

        for record in we_results:
            we_node = record['we']
            category = we_node.get('category')
            item_name = we_node.get('name')
            we_id = we_node.get('id')

            if not category or not item_name or not we_id: continue
            if category not in world_data: world_data[category] = {} # Should be redundant due to setdefault
            
            item_detail = dict(we_node) 
            # Remove internal graph properties not needed in the agent's dict (or re-map them)
            item_detail.pop('id', None); item_detail.pop('name', None); item_detail.pop('category', None)
            created_chapter_num = item_detail.pop('created_chapter', config.KG_PREPOPULATION_CHAPTER_NUM)
            item_detail[f"added_in_chapter_{created_chapter_num}"] = True # Indicate when it was added
            if item_detail.pop('is_provisional', False):
                item_detail[f"source_quality_chapter_{created_chapter_num}"] = "provisional_from_unrevised_draft"

            for list_prop_key in ["goals", "rules", "key_elements", "traits"]:
                rel_name_query = f"HAS_{list_prop_key.upper().rstrip('S')}"
                if list_prop_key == "key_elements": rel_name_query = "HAS_KEY_ELEMENT"
                elif list_prop_key == "traits": rel_name_query = "HAS_TRAIT_ASPECT"

                list_values_query = f"""
                MATCH (:WorldElement {{id: $we_id_param}})-[:{rel_name_query}]->(v:ValueNode {{type: $value_node_type_param}})
                RETURN v.value AS item_value
                """
                list_val_res = await self._execute_read_query(list_values_query, {"we_id_param": we_id, "value_node_type_param": list_prop_key})
                item_detail[list_prop_key] = [res_item['item_value'] for res_item in list_val_res] if list_val_res else []


            elab_query = """
            MATCH (:WorldElement {{id: $we_id_param}})-[:ELABORATED_IN_CHAPTER]->(elab:WorldElaborationEvent)
            RETURN elab.summary AS summary, elab.chapter_updated AS chapter, elab.is_provisional AS is_provisional
            """
            elab_results = await self._execute_read_query(elab_query, {"we_id_param": we_id})
            if elab_results:
                for elab_rec in elab_results:
                    elab_key = f"elaboration_in_chapter_{elab_rec['chapter']}"
                    item_detail[elab_key] = elab_rec['summary']
                    if elab_rec.get('is_provisional'):
                        item_detail[f"source_quality_chapter_{elab_rec['chapter']}"] = "provisional_from_unrevised_draft"

            
            world_data[category][item_name] = item_detail
        
        self.logger.info(f"Successfully loaded and recomposed world building data from Neo4j.")
        return world_data

    async def async_load_chapter_count(self) -> int:
        query = "MATCH (c:Chapter) RETURN count(c) AS chapter_count"
        try:
            result = await self._execute_read_query(query)
            count = result[0]["chapter_count"] if result and result[0] else 0
            self.logger.info(f"Neo4j loaded chapter count: {count}")
            return count
        except Exception as e:
            self.logger.error(f"Failed to load chapter count from Neo4j: {e}", exc_info=True)
            return 0

    async def async_save_chapter_data(self, chapter_number: int, text: str, raw_llm_output: str, summary: Optional[str], embedding_array: Optional[np.ndarray], is_provisional: bool = False):
        if chapter_number <= 0:
            self.logger.error(f"Neo4j: Cannot save chapter data for invalid chapter_number: {chapter_number}.")
            return

        embedding_b64, embedding_dtype, embedding_shape = None, None, None
        if embedding_array is not None and isinstance(embedding_array, np.ndarray) and embedding_array.size > 0:
            embedding_b64, embedding_dtype, embedding_shape = self._serialize_embedding(embedding_array)

        query = """
        MERGE (c:Chapter {number: $chapter_number_param})
        SET c.text = $text_param,
            c.raw_llm_output = $raw_llm_output_param,
            c.summary = $summary_param,
            c.is_provisional = $is_provisional_param,
            c.embedding_b64 = $embedding_b64_param,
            c.embedding_dtype = $embedding_dtype_param,
            c.embedding_shape = $embedding_shape_param,
            c.last_updated = timestamp()
        """ 
        parameters = {
            "chapter_number_param": chapter_number,
            "text_param": text,
            "raw_llm_output_param": raw_llm_output,
            "summary_param": summary if summary is not None else "",
            "is_provisional_param": is_provisional,
            "embedding_b64_param": embedding_b64,
            "embedding_dtype_param": embedding_dtype,
            "embedding_shape_param": embedding_shape
        }
        try:
            await self._execute_write_query(query, parameters)
            self.logger.info(f"Neo4j: Successfully saved chapter data (including embedding) for chapter {chapter_number}.")
        except Exception as e:
            self.logger.error(f"Neo4j: Error saving chapter data for chapter {chapter_number}: {e}", exc_info=True)

    async def async_get_chapter_data_from_db(self, chapter_number: int) -> Optional[Dict[str, Any]]:
        if chapter_number <= 0: return None
        query = """
        MATCH (c:Chapter {number: $chapter_number_param})
        RETURN c.text AS text, c.raw_llm_output AS raw_llm_output, c.summary AS summary, c.is_provisional AS is_provisional
        """
        try:
            result = await self._execute_read_query(query, {"chapter_number_param": chapter_number})
            if result and result[0]:
                self.logger.debug(f"Neo4j: Data found for chapter {chapter_number}.")
                return {
                    "text": result[0].get("text"),
                    "summary": result[0].get("summary"),
                    "is_provisional": result[0].get("is_provisional", False), # Default to False if missing
                    "raw_llm_output": result[0].get("raw_llm_output") 
                }
            self.logger.debug(f"Neo4j: No data found for chapter {chapter_number}.")
            return None
        except Exception as e:
            self.logger.error(f"Neo4j: Error getting chapter data for {chapter_number}: {e}", exc_info=True)
            return None

    async def async_get_embedding_from_db(self, chapter_number: int) -> Optional[np.ndarray]:
        if chapter_number <= 0: return None
        query = """
        MATCH (c:Chapter {number: $chapter_number_param})
        WHERE c.embedding_b64 IS NOT NULL AND c.embedding_dtype IS NOT NULL AND c.embedding_shape IS NOT NULL
        RETURN c.embedding_b64 AS embedding_b64, c.embedding_dtype AS dtype, c.embedding_shape AS shape
        """
        try:
            result = await self._execute_read_query(query, {"chapter_number_param": chapter_number})
            if result and result[0] and result[0].get("embedding_b64"): 
                return self._deserialize_embedding(result[0]["embedding_b64"], result[0]["dtype"], result[0]["shape"])
            self.logger.debug(f"Neo4j: No embedding found directly on chapter node {chapter_number}.")
            return None
        except Exception as e:
            self.logger.error(f"Neo4j: Error getting embedding for {chapter_number}: {e}", exc_info=True)
            return None

    async def async_get_all_past_embeddings(self, current_chapter_number: int) -> List[Tuple[int, np.ndarray]]:
        embeddings_list: List[Tuple[int, np.ndarray]] = []
        # Includes chapters strictly less than current_chapter_number and greater than 0
        # KG_PREPOPULATION_CHAPTER_NUM (0) is not a "past chapter" for context.
        query = """
        MATCH (c:Chapter)
        WHERE c.number < $current_chapter_number_param AND c.number > 0 
          AND c.embedding_b64 IS NOT NULL AND c.embedding_dtype IS NOT NULL AND c.embedding_shape IS NOT NULL
        RETURN c.number AS chapter_number, c.embedding_b64 AS embedding_b64, c.embedding_dtype AS dtype, c.embedding_shape AS shape
        ORDER BY c.number DESC
        """
        try:
            results = await self._execute_read_query(query, {"current_chapter_number_param": current_chapter_number})
            if results:
                for record in results:
                    if record.get("embedding_b64"): 
                        deserialized_emb = self._deserialize_embedding(record["embedding_b64"], record["dtype"], record["shape"])
                        if deserialized_emb is not None:
                            embeddings_list.append((record["chapter_number"], deserialized_emb))
            self.logger.info(f"Neo4j: Retrieved {len(embeddings_list)} past embeddings for context before chapter {current_chapter_number}.")
            return embeddings_list
        except Exception as e:
            self.logger.error(f"Neo4j: Error getting all past embeddings: {e}", exc_info=True)
            return []
        
    async def async_add_kg_triple(self, subject: str, predicate: str, obj_val: str, chapter_added: int, confidence: float = 1.0, is_provisional: bool = False):
        subj_s, pred_s, obj_s = subject.strip(), predicate.strip(), obj_val.strip()
        if not all([subj_s, pred_s, obj_s]) or chapter_added < config.KG_PREPOPULATION_CHAPTER_NUM: # Allow 0 for initial setup
            self.logger.warning(f"Neo4j: Invalid KG triple for add: S='{subj_s}', P='{pred_s}', O='{obj_s}', Chap={chapter_added}")
            return

        # Merge Entity nodes for subject and object
        # Merge DYNAMIC_REL based on type, and update properties if it already exists for that type
        # This creates one relationship of a given type between s and o, and updates its properties.
        query = """
        MERGE (s:Entity {name: $subject_param})
        MERGE (o:Entity {name: $object_param})
        WITH s, o
        // Try to match an existing relationship of this type from this chapter
        OPTIONAL MATCH (s)-[existing_r:DYNAMIC_REL {type: $predicate_param, chapter_added: $chapter_added_param}]->(o)
        // If it exists, update it. Otherwise, create a new one.
        FOREACH (r IN CASE WHEN existing_r IS NOT NULL THEN [existing_r] ELSE [] END |
          SET r.is_provisional = $is_provisional_param, r.confidence = $confidence_param, r.last_updated = timestamp()
        )
        FOREACH (ignoreMe IN CASE WHEN existing_r IS NULL THEN [1] ELSE [] END |
          CREATE (s)-[new_r:DYNAMIC_REL {
            type: $predicate_param, 
            chapter_added: $chapter_added_param, 
            is_provisional: $is_provisional_param, 
            confidence: $confidence_param,
            created_at: timestamp(),
            last_updated: timestamp()
          }]->(o)
        )
        """
        parameters = {
            "subject_param": subj_s,
            "predicate_param": pred_s, 
            "object_param": obj_s,
            "chapter_added_param": chapter_added,
            "confidence_param": confidence,
            "is_provisional_param": is_provisional
        }
        try:
            await self._execute_write_query(query, parameters)
            self.logger.debug(f"Neo4j: Added/Updated KG triple for Ch {chapter_added}: ({subj_s}, {pred_s}, {obj_s}). Prov: {is_provisional}, Conf: {confidence}")
        except Exception as e:
            self.logger.error(f"Neo4j: Error adding KG triple: ({subj_s}, {pred_s}, {obj_s}). Error: {e}", exc_info=True)

    async def async_query_kg(self, subject: Optional[str] = None, predicate: Optional[str] = None, obj_val: Optional[str] = None, chapter_limit: Optional[int] = None, include_provisional: bool = True, limit_results: Optional[int] = None) -> List[Dict[str, Any]]:
        conditions = []
        parameters = {}
        
        # Match on :Entity label for S and O, as DYNAMIC_REL is generic.
        # Characters will be :Character:Entity, so they'll be caught.
        match_clause = "MATCH (s:Entity)-[r:DYNAMIC_REL]->(o:Entity)"

        if subject is not None:
            conditions.append("s.name = $subject_param")
            parameters["subject_param"] = subject.strip()
        if predicate is not None:
            conditions.append("r.type = $predicate_param") 
            parameters["predicate_param"] = predicate.strip()
        if obj_val is not None:
            conditions.append("o.name = $object_param")
            parameters["object_param"] = obj_val.strip()
        
        # Filter by chapter_limit: relationship must have been added AT or BEFORE this chapter
        if chapter_limit is not None:
            conditions.append("r.chapter_added <= $chapter_limit_param")
            parameters["chapter_limit_param"] = chapter_limit
        
        if not include_provisional:
            conditions.append("r.is_provisional = FALSE")
        
        where_clause = ""
        if conditions:
            where_clause = " WHERE " + " AND ".join(conditions)
        
        # Return key properties of the relationship and entities
        return_clause = """
        RETURN s.name AS subject, r.type AS predicate, o.name AS object, 
               r.chapter_added AS chapter_added, r.confidence AS confidence, r.is_provisional AS is_provisional
        """
        # Order by chapter DESC (most recent first), then confidence DESC
        order_clause = " ORDER BY r.chapter_added DESC, r.confidence DESC"
        limit_clause = ""
        if limit_results is not None and limit_results > 0:
            limit_clause = f" LIMIT {int(limit_results)}" # Ensure integer

        full_query = match_clause + where_clause + return_clause + order_clause + limit_clause

        try:
            results = await self._execute_read_query(full_query, parameters)
            triples_list: List[Dict[str, Any]] = [dict(record) for record in results] if results else []
            self.logger.debug(f"Neo4j: KG query returned {len(triples_list)} results for query: {full_query} with params {parameters}")
            return triples_list
        except Exception as e:
            self.logger.error(f"Neo4j: Error querying KG. Query: {full_query}, Params: {parameters}, Error: {e}", exc_info=True)
            return []

    async def async_get_most_recent_value(self, subject: str, predicate: str, chapter_limit: Optional[int] = None, include_provisional: bool = False) -> Optional[str]:
        if not subject.strip() or not predicate.strip():
            self.logger.warning(f"Neo4j: get_most_recent_value: empty subject or predicate. S='{subject}', P='{predicate}'")
            return None
        
        results = await self.async_query_kg(
            subject=subject, 
            predicate=predicate, 
            chapter_limit=chapter_limit, 
            include_provisional=include_provisional,
            limit_results=1 # We only need the top one after sorting
        )
        if results and results[0] and 'object' in results[0]:
            value = str(results[0]["object"]) 
            self.logger.debug(f"Neo4j: Found most recent value for ('{subject}', '{predicate}'): '{value}' from Ch {results[0].get('chapter_added','N/A')}")
            return value
        self.logger.debug(f"Neo4j: No value found for ({subject}, {predicate}) up to Ch {chapter_limit}, provisional={include_provisional}")
        return None

    # --- Getters for prompt_data_getters (NEW/REVISED) ---
    async def get_character_info_for_snippet(self, char_name: str, chapter_limit: int) -> Optional[Dict[str, Any]]:
        """Gets description, latest status, and latest development note for a character from Neo4j."""
        # This query aims to get the base description and status from the Character node,
        # then finds the most recent non-provisional development summary.
        # It also checks if ANY provisional data related to this character exists up to chapter_limit.
        query = """
        MATCH (c:Character:Entity {name: $char_name_param})
        
        // Get the most recent development summary up to chapter_limit
        OPTIONAL MATCH (c)-[:DEVELOPED_IN_CHAPTER]->(dev:DevelopmentEvent)
        WHERE dev.chapter_updated <= $chapter_limit_param
        WITH c, dev ORDER BY dev.chapter_updated DESC
        WITH c, HEAD(COLLECT(dev)) AS latest_dev_event // latest_dev_event can be null

        // Check for any provisional data related to this character up to chapter_limit
        // 1. Provisional development events for this character
        OPTIONAL MATCH (c)-[:DEVELOPED_IN_CHAPTER]->(prov_dev:DevelopmentEvent)
        WHERE prov_dev.chapter_updated <= $chapter_limit_param AND prov_dev.is_provisional = TRUE
        // 2. Provisional dynamic relationships involving this character
        OPTIONAL MATCH (c)-[prov_rel:DYNAMIC_REL]-(:Entity)
        WHERE prov_rel.chapter_added <= $chapter_limit_param AND prov_rel.is_provisional = TRUE
        
        RETURN c.description AS description,
               c.status AS current_status, // Assumes status is a direct property on Character node
               latest_dev_event.summary AS most_recent_development_note,
               (prov_dev IS NOT NULL OR prov_rel IS NOT NULL) AS is_provisional_overall
        LIMIT 1
        """
        params = {"char_name_param": char_name, "chapter_limit_param": chapter_limit}
        try:
            result = await self._execute_read_query(query, params)
            if result and result[0]:
                record = result[0]
                # Default for most_recent_development_note if latest_dev_event was null
                dev_note = record.get("most_recent_development_note") if record.get("most_recent_development_note") is not None else "N/A"
                return {
                    "description": record.get("description"),
                    "current_status": record.get("current_status"),
                    "most_recent_development_note": dev_note,
                    "is_provisional_overall": record.get("is_provisional_overall", False)
                }
            self.logger.debug(f"No detailed snippet info found for character '{char_name}' in Neo4j up to chapter {chapter_limit}.")
        except Exception as e:
            self.logger.error(f"Error fetching character info for snippet ({char_name}) from Neo4j: {e}", exc_info=True)
        return None

    async def get_world_elements_for_snippet(self, category: str, chapter_limit: int, item_limit: int) -> List[Dict[str, Any]]:
        """Gets key world elements for a category from Neo4j, checking for provisional status."""
        query = """
        MATCH (we:WorldElement {category: $category_param})
        // Check for provisional status of the element itself or its recent elaborations
        OPTIONAL MATCH (we)-[:ELABORATED_IN_CHAPTER]->(elab:WorldElaborationEvent)
        WHERE elab.chapter_updated <= $chapter_limit_param AND elab.is_provisional = TRUE
        
        WITH we, COLLECT(DISTINCT elab) AS provisional_elaborations // Collect distinct provisional elaborations
        // An item is provisional if its base node is provisional OR it has recent provisional elaborations
        WITH we, (we.is_provisional = TRUE OR size(provisional_elaborations) > 0) AS is_item_provisional
        
        RETURN we.name AS name,
               we.description AS description, // Full description, snippet handled in Python
               is_item_provisional AS is_provisional
        ORDER BY we.name ASC // Consistent ordering
        LIMIT $item_limit_param
        """
        params = {"category_param": category, "chapter_limit_param": chapter_limit, "item_limit_param": item_limit}
        items = []
        try:
            results = await self._execute_read_query(query, params)
            if results:
                for record in results:
                    desc = record.get("description") or ""
                    items.append({
                        "name": record.get("name"),
                        "description_snippet": (desc[:50].strip() + "..." if len(desc) > 50 else desc.strip()), 
                        "is_provisional": record.get("is_provisional", False)
                    })
        except Exception as e:
            self.logger.error(f"Error fetching world elements for snippet (category {category}) from Neo4j: {e}", exc_info=True)
        return items

>>>>>>> 5ee685a2
state_manager = state_managerSingleton()<|MERGE_RESOLUTION|>--- conflicted
+++ resolved
@@ -1,4 +1,3 @@
-<<<<<<< HEAD
 # state_manager.py
 import logging
 import json
@@ -891,919 +890,4 @@
             self.logger.error(f"Error fetching world elements for snippet (category {category}) from Neo4j: {e}", exc_info=True)
         return items
 
-=======
-# state_manager.py
-import logging
-import json
-from typing import Optional, List, Dict, Any, Tuple
-import numpy as np
-import base64 # For encoding/decoding embeddings
-import asyncio
-
-# Neo4j specific imports
-from neo4j import AsyncGraphDatabase, AsyncSession, AsyncManagedTransaction # type: ignore
-from neo4j.exceptions import ServiceUnavailable, ClientError, Neo4jError # type: ignore
-
-import config # For NEO4J_URI, NEO4J_USER, NEO4J_PASSWORD, EMBEDDING_DTYPE, etc.
-
-logger = logging.getLogger(__name__)
-
-class state_managerSingleton:
-    _instance = None
-
-    def __new__(cls, *args, **kwargs):
-        if not cls._instance:
-            cls._instance = super(state_managerSingleton, cls).__new__(cls)
-            cls._instance._initialized_flag = False
-        return cls._instance
-
-    def __init__(self):
-        if self._initialized_flag:
-            return
-        
-        self.logger = logging.getLogger(__name__)
-        self.driver: Optional[AsyncGraphDatabase] = None
-        self._initialized_flag = True
-        self.logger.info("Neo4j state_managerSingleton initialized. Call connect() to establish connection.")
-
-    async def connect(self):
-        if self.driver is None:
-            try:
-                self.driver = AsyncGraphDatabase.driver(config.NEO4J_URI, auth=(config.NEO4J_USER, config.NEO4J_PASSWORD))
-                await self.driver.verify_connectivity()
-                self.logger.info(f"Successfully connected to Neo4j at {config.NEO4J_URI}")
-            except ServiceUnavailable as e:
-                self.logger.critical(f"Neo4j connection failed: {e}. Ensure the Neo4j database is running and accessible.")
-                self.driver = None
-                raise
-            except Exception as e:
-                self.logger.critical(f"Unexpected error during Neo4j connection: {e}", exc_info=True)
-                self.driver = None
-                raise
-
-    async def close(self):
-        if self.driver:
-            await self.driver.close()
-            self.driver = None
-            self.logger.info("Neo4j driver closed.")
-
-    async def _execute_query_tx(self, tx: AsyncManagedTransaction, query: str, parameters: Optional[Dict] = None):
-        self.logger.debug(f"Executing Cypher query: {query} with params: {parameters}")
-        result = await tx.run(query, parameters)
-        return await result.data() # Fetches all records
-
-    async def _execute_read_query(self, query: str, parameters: Optional[Dict] = None):
-        if self.driver is None: await self.connect()
-        if self.driver is None: raise ConnectionError("Neo4j driver not initialized.")
-        async with self.driver.session(database=config.NEO4J_DATABASE if hasattr(config, "NEO4J_DATABASE") else None) as session: # type: ignore
-            return await session.execute_read(self._execute_query_tx, query, parameters)
-
-    async def _execute_write_query(self, query: str, parameters: Optional[Dict] = None):
-        if self.driver is None: await self.connect()
-        if self.driver is None: raise ConnectionError("Neo4j driver not initialized.")
-        async with self.driver.session(database=config.NEO4J_DATABASE if hasattr(config, "NEO4J_DATABASE") else None) as session: # type: ignore
-            return await session.execute_write(self._execute_query_tx, query, parameters)
-            
-    async def execute_cypher_batch(self, cypher_statements_with_params: List[Tuple[str, Dict[str, Any]]]):
-        """Executes a batch of Cypher statements in a single transaction."""
-        if not cypher_statements_with_params:
-            self.logger.info("execute_cypher_batch: No statements to execute.")
-            return
-
-        if self.driver is None: await self.connect()
-        if self.driver is None: raise ConnectionError("Neo4j driver not initialized.")
-
-        async with self.driver.session(database=config.NEO4J_DATABASE if hasattr(config, "NEO4J_DATABASE") else None) as session: # type: AsyncSession # type: ignore
-            tx: AsyncManagedTransaction = await session.begin_transaction() 
-            try:
-                for query, params in cypher_statements_with_params:
-                    self.logger.debug(f"Batch Cypher: {query} with params {params}")
-                    await tx.run(query, params)
-                await tx.commit()
-                self.logger.info(f"Successfully executed batch of {len(cypher_statements_with_params)} Cypher statements.")
-            except Exception as e:
-                self.logger.error(f"Error in Cypher batch execution: {e}. Rolling back.", exc_info=True)
-                if tx.closed() is False: 
-                    await tx.rollback()
-                raise
-
-
-    async def create_db_and_tables(self):
-        self.logger.info("Creating/verifying Neo4j indexes and constraints...")
-        # Core Node Types
-        core_constraints = [
-            "CREATE CONSTRAINT novelInfo_id_unique IF NOT EXISTS FOR (n:NovelInfo) REQUIRE n.id IS UNIQUE",
-            "CREATE CONSTRAINT chapter_number_unique IF NOT EXISTS FOR (c:Chapter) REQUIRE c.number IS UNIQUE",
-            "CREATE CONSTRAINT entity_name_unique IF NOT EXISTS FOR (e:Entity) REQUIRE e.name IS UNIQUE",
-            "CREATE CONSTRAINT character_name_unique IF NOT EXISTS FOR (char:Character) REQUIRE char.name IS UNIQUE", # Character is also an Entity
-            "CREATE CONSTRAINT worldElement_id_unique IF NOT EXISTS FOR (we:WorldElement) REQUIRE we.id IS UNIQUE",
-            "CREATE CONSTRAINT worldContainer_id_unique IF NOT EXISTS FOR (wc:WorldContainer) REQUIRE wc.id IS UNIQUE",
-            "CREATE CONSTRAINT trait_name_unique IF NOT EXISTS FOR (t:Trait) REQUIRE t.name IS UNIQUE",
-            "CREATE CONSTRAINT plotPoint_id_unique IF NOT EXISTS FOR (pp:PlotPoint) REQUIRE pp.id IS UNIQUE",
-            "CREATE CONSTRAINT valueNode_value_type_unique IF NOT EXISTS FOR (vn:ValueNode) REQUIRE (vn.value, vn.type) IS UNIQUE",
-        ]
-        # Indexes for faster lookups
-        indexes = [
-            "CREATE INDEX plotPoint_sequence IF NOT EXISTS FOR (pp:PlotPoint) ON (pp.sequence)",
-            "CREATE INDEX statusEvent_chapter_updated IF NOT EXISTS FOR (s:StatusEvent) ON (s.chapter_updated)", # Assuming StatusEvent label exists
-            "CREATE INDEX developmentEvent_chapter_updated IF NOT EXISTS FOR (d:DevelopmentEvent) ON (d.chapter_updated)",
-            "CREATE INDEX worldElaborationEvent_chapter_updated IF NOT EXISTS FOR (we:WorldElaborationEvent) ON (we.chapter_updated)",
-            "CREATE INDEX dynamicRel_chapter_added IF NOT EXISTS FOR ()-[r:DYNAMIC_REL]-() ON (r.chapter_added)",
-            "CREATE INDEX dynamicRel_type IF NOT EXISTS FOR ()-[r:DYNAMIC_REL]-() ON (r.type)",
-            # HAS_TRAIT is specific, index on name of Trait node is already covered by constraint.
-            "CREATE INDEX worldElement_category IF NOT EXISTS FOR (we:WorldElement) ON (we.category)",
-            "CREATE INDEX worldElement_name IF NOT EXISTS FOR (we:WorldElement) ON (we.name)",
-            "CREATE INDEX chapter_is_provisional IF NOT EXISTS FOR (c:Chapter) ON (c.is_provisional)", # For filtering chapters
-            "CREATE INDEX dynamicRel_is_provisional IF NOT EXISTS FOR ()-[r:DYNAMIC_REL]-() ON (r.is_provisional)", # For KG queries
-        ]
-        
-        all_schema_ops = core_constraints + indexes
-        for query in all_schema_ops:
-            try:
-                await self._execute_write_query(query)
-            except Exception as e: 
-                self.logger.warning(f"Failed to apply schema operation '{query}': {e} (This might be okay if it already exists or due to concurrent setup).")
-        self.logger.info("Neo4j indexes and constraints verification process complete.")
-
-    def _serialize_embedding(self, embedding: np.ndarray) -> Tuple[str, str, str]:
-        embedding_to_save = embedding.astype(config.EMBEDDING_DTYPE)
-        if embedding_to_save.ndim == 0:
-             embedding_to_save = embedding_to_save.reshape(1)
-        return base64.b64encode(embedding_to_save.tobytes()).decode('utf-8'), \
-               str(embedding_to_save.dtype), \
-               json.dumps(list(embedding_to_save.shape))
-
-    def _deserialize_embedding(self, b64_blob: str, dtype_str: str, shape_str: str) -> Optional[np.ndarray]:
-        try:
-            blob_bytes = base64.b64decode(b64_blob)
-            shape = tuple(json.loads(shape_str))
-            dtype = np.dtype(dtype_str)
-            return np.frombuffer(blob_bytes, dtype=dtype).reshape(shape)
-        except Exception as e:
-            self.logger.error(f"Error deserializing embedding (shape: {shape_str}, dtype: {dtype_str}): {e}", exc_info=True)
-            return None
-
-    # --- Decomposed Plot Outline ---
-          
-    async def save_plot_outline(self, plot_data: Dict[str, Any]) -> bool:
-        self.logger.info("Saving decomposed plot outline to Neo4j using MERGE...")
-        if not plot_data:
-            self.logger.warning("save_plot_outline: plot_data is empty. Nothing to save.")
-            return False
-
-        novel_id = config.MAIN_NOVEL_INFO_NODE_ID
-        statements = []
-
-        # Clear existing plot outline data for this novel_id first
-        statements.append((
-            f"MATCH (ni:NovelInfo {{id: $novel_id_param}}) OPTIONAL MATCH (ni)-[r_pp:HAS_PLOT_POINT]->(pp:PlotPoint) OPTIONAL MATCH (pp)-[r_next:NEXT_PLOT_POINT]->() DETACH DELETE pp, r_pp, r_next, ni",
-            {"novel_id_param": novel_id}
-        ))
-        
-        novel_props_for_set = {k: v for k, v in plot_data.items() if not isinstance(v, (list, dict)) and v is not None}
-        novel_props_for_set['id'] = novel_id 
-
-        statements.append((
-            "MERGE (ni:NovelInfo {id: $id_val}) SET ni = $props",
-            {"id_val": novel_id, "props": novel_props_for_set}
-        ))
-
-        plot_points_list_data = plot_data.get('plot_points', [])
-        if isinstance(plot_points_list_data, list):
-            for i, point_desc_str in enumerate(plot_points_list_data):
-                if isinstance(point_desc_str, str):
-                    pp_id = f"{novel_id}_pp_{i+1}"
-                    pp_props_for_set = {
-                        "id": pp_id,
-                        "sequence": i + 1,
-                        "description": point_desc_str
-                    }
-                    statements.append((
-                        "MERGE (pp:PlotPoint {id: $id_val}) SET pp = $props",
-                        {"id_val": pp_id, "props": pp_props_for_set}
-                    ))
-                    statements.append((
-                        """
-                        MATCH (ni:NovelInfo {id: $novel_id_param})
-                        MATCH (pp:PlotPoint {id: $pp_id_val})
-                        MERGE (ni)-[:HAS_PLOT_POINT]->(pp)
-                        """,
-                        {"novel_id_param": novel_id, "pp_id_val": pp_id} 
-                    ))
-                    if i > 0:
-                        prev_pp_id = f"{novel_id}_pp_{i}"
-                        statements.append((
-                            """
-                            MATCH (prev_pp:PlotPoint {id: $prev_pp_id_val})
-                            MATCH (curr_pp:PlotPoint {id: $pp_id_val})
-                            MERGE (prev_pp)-[:NEXT_PLOT_POINT]->(curr_pp)
-                            """,
-                            {"prev_pp_id_val": prev_pp_id, "pp_id_val": pp_id} 
-                        ))
-        try:
-            await self.execute_cypher_batch(statements)
-            self.logger.info("Successfully saved decomposed plot outline to Neo4j using MERGE.")
-            return True
-        except Exception as e:
-            self.logger.error(f"Error saving decomposed plot outline with MERGE: {e}", exc_info=True)
-            return False
-
-    async def get_plot_outline(self) -> Dict[str, Any]:
-        self.logger.info("Loading decomposed plot outline from Neo4j...")
-        novel_id = config.MAIN_NOVEL_INFO_NODE_ID
-        plot_data: Dict[str, Any] = {}
-
-        novel_info_query = "MATCH (ni:NovelInfo {id: $novel_id_param}) RETURN ni"
-        result = await self._execute_read_query(novel_info_query, {"novel_id_param": novel_id})
-        if not result or not result[0] or not result[0].get('ni'):
-            self.logger.warning(f"No NovelInfo node found with id '{novel_id}'. Returning empty plot outline.")
-            return {}
-        
-        plot_data.update(result[0]['ni']) 
-        plot_data.pop('id', None) # Remove internal 'id' if it's the same as novel_id
-
-        plot_points_query = """
-        MATCH (ni:NovelInfo {id: $novel_id_param})-[:HAS_PLOT_POINT]->(pp:PlotPoint)
-        RETURN pp.description AS description
-        ORDER BY pp.sequence ASC
-        """
-        pp_results = await self._execute_read_query(plot_points_query, {"novel_id_param": novel_id})
-        plot_data['plot_points'] = [record['description'] for record in pp_results] if pp_results else []
-        
-        self.logger.info("Successfully loaded and recomposed plot outline from Neo4j.")
-        return plot_data
-
-    # --- Decomposed Character Profiles ---
-          
-    async def save_character_profiles(self, profiles_data: Dict[str, Any]) -> bool:
-        self.logger.info("Saving decomposed character profiles to Neo4j using MERGE...")
-        if not profiles_data:
-            self.logger.warning("save_character_profiles: profiles_data is empty. Nothing to save.")
-            return False
-
-        statements = []
-        # Clear existing Character-related data. Consider if this is too broad or if targeted deletion is better.
-        # This approach simplifies ensuring the graph reflects exactly the current agent state.
-        statements.append(("MATCH (c:Character) OPTIONAL MATCH (c)-[r]-() DETACH DELETE c, r", {}))
-        statements.append(("MATCH (t:Trait) DETACH DELETE t", {})) # Traits might be shared, careful here. If traits are global, don't delete.
-                                                                # Assuming traits are specific to this novel's context for now.
-        statements.append(("MATCH (dev:DevelopmentEvent) DETACH DELETE dev", {}))
-
-
-        for char_name, profile in profiles_data.items():
-            if not isinstance(profile, dict): continue
-
-            char_props_for_set = {k: v for k, v in profile.items() if isinstance(v, (str, int, float, bool)) and v is not None}
-            # 'name' is part of MERGE pattern, not SET here, unless it's part of $props
-            
-            # Ensure Character is also an Entity for KG integration
-            statements.append((
-                "MERGE (c:Character:Entity {name: $char_name_val}) SET c = $props, c.name = $char_name_val", # Explicitly set name in props too
-                {"char_name_val": char_name, "props": char_props_for_set}
-            ))
-
-            if isinstance(profile.get("traits"), list):
-                for trait_str in profile["traits"]:
-                    if isinstance(trait_str, str):
-                        statements.append((
-                            """
-                            MATCH (c:Character {name: $char_name_val})
-                            MERGE (t:Trait {name: $trait_name_val})
-                            MERGE (c)-[:HAS_TRAIT]->(t)
-                            """,
-                            {"char_name_val": char_name, "trait_name_val": trait_str}
-                        ))
-
-            if isinstance(profile.get("relationships"), dict):
-                for target_char_name, rel_detail in profile["relationships"].items():
-                    rel_type_str = "RELATED_TO" # Default
-                    # Ensure rel_props_for_set does not contain complex objects, only primitives
-                    rel_props_for_set = {"description": str(rel_detail)}
-                    if isinstance(rel_detail, dict):
-                        rel_type_str = str(rel_detail.get("type", rel_type_str)).upper().replace(" ", "_")
-                        rel_props_for_set = {k:v for k,v in rel_detail.items() if isinstance(v, (str, int, float, bool))}
-                        rel_props_for_set.setdefault("description", f"{rel_type_str} {target_char_name}") # Ensure description
-                    elif isinstance(rel_detail, str):
-                        rel_type_str = rel_detail.upper().replace(" ", "_") # If only type is given as string
-                        rel_props_for_set = {"description": rel_detail}
-
-
-                    # Add default chapter_added and is_provisional if not present
-                    rel_props_for_set.setdefault("chapter_added", profile.get(f"source_quality_chapter_{config.KG_PREPOPULATION_CHAPTER_NUM}", config.KG_PREPOPULATION_CHAPTER_NUM))
-                    rel_props_for_set.setdefault("is_provisional", profile.get(f"source_quality_chapter_{config.KG_PREPOPULATION_CHAPTER_NUM}") == "provisional_from_unrevised_draft" if f"source_quality_chapter_{config.KG_PREPOPULATION_CHAPTER_NUM}" in profile else False)
-
-
-                    statements.append((
-                        """
-                        MATCH (c1:Character:Entity {name: $char_name1_val})
-                        MERGE (c2:Character:Entity {name: $char_name2_val})
-                            ON CREATE SET c2.description = 'Placeholder desc - created via rel from ' + $char_name1_val, c2.name = $char_name2_val
-                        // MERGE on key properties of the relationship to allow updates if it already exists
-                        MERGE (c1)-[r:DYNAMIC_REL {type: $rel_type_val}]->(c2)
-                        SET r += $rel_props_val
-                        """,
-                        {
-                            "char_name1_val": char_name,
-                            "char_name2_val": target_char_name,
-                            "rel_type_val": rel_type_str,
-                            "rel_props_val": rel_props_for_set
-                        }
-                    ))
-            
-            for key, value_str in profile.items():
-                if key.startswith("development_in_chapter_") and isinstance(value_str, str):
-                    try:
-                        chap_num_int = int(key.split("_")[-1])
-                        dev_event_props = {
-                            "summary": value_str,
-                            "chapter_updated": chap_num_int # Renamed for consistency
-                        }
-                        # Check for provisional status for this development
-                        provisional_dev = profile.get(f"source_quality_chapter_{chap_num_int}") == "provisional_from_unrevised_draft"
-                        if provisional_dev:
-                            dev_event_props["is_provisional"] = True
-                            
-                        statements.append((
-                            """
-                            MATCH (c:Character {name: $char_name_val})
-                            // Create a new DevelopmentEvent for each chapter's development
-                            CREATE (dev:DevelopmentEvent)
-                            SET dev = $props
-                            CREATE (c)-[:DEVELOPED_IN_CHAPTER]->(dev)
-                            """,
-                            {"char_name_val": char_name, "props": dev_event_props}
-                        ))
-                    except ValueError:
-                        self.logger.warning(f"Could not parse chapter number from development key: {key}")
-        try:
-            await self.execute_cypher_batch(statements)
-            self.logger.info("Successfully saved decomposed character profiles to Neo4j using MERGE.")
-            return True
-        except Exception as e:
-            self.logger.error(f"Error saving decomposed character profiles with MERGE: {e}", exc_info=True)
-            return False
-
-    async def get_character_profiles(self) -> Dict[str, Any]:
-        self.logger.info("Loading decomposed character profiles from Neo4j...")
-        profiles_data: Dict[str, Any] = {}
-
-        # Fetch all base Character nodes (which are also Entities)
-        char_query = "MATCH (c:Character:Entity) RETURN c"
-        char_results = await self._execute_read_query(char_query)
-        if not char_results:
-            return {}
-
-        for record in char_results:
-            char_node = record['c']
-            char_name = char_node.get('name')
-            if not char_name:
-                continue
-            
-            profile = dict(char_node)
-            profile.pop('name', None) # Name is the key in profiles_data
-
-            # Fetch traits
-            traits_query = "MATCH (:Character:Entity {name: $char_name})-[:HAS_TRAIT]->(t:Trait) RETURN t.name AS trait_name"
-            trait_results = await self._execute_read_query(traits_query, {"char_name": char_name})
-            profile["traits"] = [tr['trait_name'] for tr in trait_results] if trait_results else []
-
-            # Fetch relationships
-            rels_query = """
-            MATCH (:Character:Entity {name: $char_name})-[r:DYNAMIC_REL]->(target:Character:Entity)
-            RETURN target.name AS target_name, r.type AS relationship_type, properties(r) AS rel_props
-            """
-            rel_results = await self._execute_read_query(rels_query, {"char_name": char_name})
-            relationships = {}
-            if rel_results:
-                for rel_rec in rel_results:
-                    target_name = rel_rec['target_name']
-                    rel_type = rel_rec['relationship_type']
-                    rel_props = rel_rec['rel_props']
-                    # Store relationship details; might simplify if only type and description are common
-                    relationships[target_name] = {**rel_props, "type": rel_type} if rel_props else {"type": rel_type}
-            profile["relationships"] = relationships
-
-            # Fetch development events
-            dev_query = """
-            MATCH (:Character:Entity {name: $char_name})-[:DEVELOPED_IN_CHAPTER]->(dev:DevelopmentEvent)
-            RETURN dev.summary AS summary, dev.chapter_updated AS chapter, dev.is_provisional AS is_provisional
-            """
-            dev_results = await self._execute_read_query(dev_query, {"char_name": char_name})
-            if dev_results:
-                for dev_rec in dev_results:
-                    dev_key = f"development_in_chapter_{dev_rec['chapter']}"
-                    profile[dev_key] = dev_rec['summary']
-                    if dev_rec.get('is_provisional'): # Store provisional status alongside development text
-                        profile[f"source_quality_chapter_{dev_rec['chapter']}"] = "provisional_from_unrevised_draft"
-
-
-            profiles_data[char_name] = profile
-
-        self.logger.info(f"Successfully loaded and recomposed {len(profiles_data)} character profiles from Neo4j.")
-        return profiles_data
-
-    # --- Decomposed World Building ---
-          
-    async def save_world_building(self, world_data: Dict[str, Any]) -> bool:
-        self.logger.info("Saving decomposed world building data to Neo4j using MERGE...")
-        if not world_data:
-            self.logger.warning("save_world_building: world_data is empty. Nothing to save.")
-            return False
-
-        statements = []
-        # Clear existing WorldElement-related data. Similar to characters, this is a full refresh.
-        statements.append(("MATCH (we:WorldElement) OPTIONAL MATCH (we)-[r]-() DETACH DELETE we, r", {}))
-        statements.append(("MATCH (wev:WorldElaborationEvent) DETACH DELETE wev", {}))
-        statements.append((f"MATCH (wc:WorldContainer {{id: $wc_id_param}}) DETACH DELETE wc", {"wc_id_param": config.MAIN_WORLD_CONTAINER_NODE_ID}))
-        statements.append(("MATCH (vn:ValueNode) DETACH DELETE vn", {})) # ValueNodes are tied to specific WorldElements
-
-        for category_str, items_dict_value_from_world_data in world_data.items(): 
-            if category_str == "_overview_":
-                if isinstance(items_dict_value_from_world_data, dict) and "description" in items_dict_value_from_world_data:
-                    wc_id = config.MAIN_WORLD_CONTAINER_NODE_ID
-                    desc_to_set = str(items_dict_value_from_world_data.get("description", "")) 
-                    wc_props = {
-                        "id": wc_id,
-                        "overview_description": desc_to_set
-                    }
-                    # Handle potential provisional status for overview
-                    if items_dict_value_from_world_data.get(f"source_quality_chapter_{config.KG_PREPOPULATION_CHAPTER_NUM}") == "provisional_from_unrevised_draft":
-                         wc_props["is_provisional"] = True
-                    statements.append((
-                        "MERGE (wc:WorldContainer {id: $id_val}) SET wc = $props",
-                        {"id_val": wc_id, "props": wc_props }
-                    ))
-                continue 
-
-            if category_str in ["is_default", "source", "user_supplied_data"] or \
-               not isinstance(items_dict_value_from_world_data, dict):
-                continue 
-
-            items_category_dict = items_dict_value_from_world_data
-
-            for item_name_str, details_dict in items_category_dict.items():
-                if not isinstance(details_dict, dict) or \
-                   item_name_str.startswith(("_", "source_quality_chapter_", "category_updated_in_chapter_")):
-                    continue 
-
-                we_id_str = f"{category_str}_{item_name_str}".replace(" ", "_").replace("'", "").lower()
-                item_props_for_set = {k: v for k, v in details_dict.items() if isinstance(v, (str, int, float, bool)) and v is not None}
-                item_props_for_set['id'] = we_id_str
-                item_props_for_set['name'] = item_name_str
-                item_props_for_set['category'] = category_str
-                
-                # Determine created_chapter and is_provisional status
-                created_chap_num = config.KG_PREPOPULATION_CHAPTER_NUM
-                is_item_provisional = False
-                # Look for explicit added_in_chapter key first
-                added_key = next((k for k in details_dict if k.startswith("added_in_chapter_")), None)
-                if added_key:
-                    try: created_chap_num = int(added_key.split("_")[-1])
-                    except ValueError: pass
-                
-                source_quality_key_for_creation = f"source_quality_chapter_{created_chap_num}"
-                if details_dict.get(source_quality_key_for_creation) == "provisional_from_unrevised_draft":
-                    is_item_provisional = True
-                
-                item_props_for_set['created_chapter'] = created_chap_num
-                if is_item_provisional:
-                    item_props_for_set['is_provisional'] = True
-
-
-                statements.append((
-                    "MERGE (we:WorldElement {id: $id_val}) SET we = $props",
-                    {"id_val": we_id_str, "props": item_props_for_set}
-                ))
-
-                for list_prop_key_str in ["goals", "rules", "key_elements", "traits"]: # Added traits for world items
-                    list_value = details_dict.get(list_prop_key_str)
-                    if isinstance(list_value, list):
-                        for val_item_from_list in list_value: 
-                            if isinstance(val_item_from_list, str):
-                                rel_name_internal_str = f"HAS_{list_prop_key_str.upper().rstrip('S')}"
-                                if list_prop_key_str == "key_elements": rel_name_internal_str = "HAS_KEY_ELEMENT"
-                                elif list_prop_key_str == "traits": rel_name_internal_str = "HAS_TRAIT_ASPECT" # Differentiate from Character traits
-                                
-                                statements.append((
-                                    f"""
-                                    MATCH (we:WorldElement {{id: $we_id_val}})
-                                    MERGE (v:ValueNode {{value: $val_item_value, type: $value_node_type}})
-                                    MERGE (we)-[:{rel_name_internal_str}]->(v)
-                                    """,
-                                    {"we_id_val": we_id_str, "val_item_value": val_item_from_list, "value_node_type": list_prop_key_str}
-                                ))
-
-                for key_str, value_val in details_dict.items():
-                    if key_str.startswith("elaboration_in_chapter_") and isinstance(value_val, str):
-                        try:
-                            chap_num_val = int(key_str.split("_")[-1])
-                            elab_props = {
-                                "summary": value_val,
-                                "chapter_updated": chap_num_val # Renamed for consistency
-                            }
-                            # Check for provisional status for this elaboration
-                            provisional_elab = details_dict.get(f"source_quality_chapter_{chap_num_val}") == "provisional_from_unrevised_draft"
-                            if provisional_elab:
-                                elab_props["is_provisional"] = True
-
-                            statements.append((
-                                """
-                                MATCH (we:WorldElement {id: $we_id_val})
-                                CREATE (we_elab:WorldElaborationEvent)
-                                SET we_elab = $props
-                                CREATE (we)-[:ELABORATED_IN_CHAPTER]->(we_elab)
-                                """,
-                                {"we_id_val": we_id_str, "props": elab_props}
-                            ))
-                        except ValueError:
-                            self.logger.warning(f"Could not parse chapter number from world elaboration key: {key_str}")
-        try:
-            if statements: 
-                await self.execute_cypher_batch(statements)
-                self.logger.info("Successfully saved decomposed world building data to Neo4j using MERGE.")
-            else:
-                self.logger.info("No statements generated for saving world building data.")
-            return True
-        except Exception as e:
-            self.logger.error(f"Error saving decomposed world building data with MERGE: {e}", exc_info=True)
-            return False
-
-    async def get_world_building(self) -> Dict[str, Any]:
-        self.logger.info("Loading decomposed world building data from Neo4j...")
-        world_data: Dict[str, Any] = {"_overview_": {}}
-
-        overview_query = "MATCH (wc:WorldContainer {id: $wc_id_param}) RETURN wc.overview_description AS desc, wc.is_provisional AS is_provisional"
-        overview_res = await self._execute_read_query(overview_query, {"wc_id_param": config.MAIN_WORLD_CONTAINER_NODE_ID})
-        if overview_res and overview_res[0] and overview_res[0].get('desc') is not None: # Check for not None
-            world_data["_overview_"]["description"] = overview_res[0]['desc']
-            if overview_res[0].get('is_provisional'):
-                 world_data["_overview_"][f"source_quality_chapter_{config.KG_PREPOPULATION_CHAPTER_NUM}"] = "provisional_from_unrevised_draft"
-
-
-        we_query = "MATCH (we:WorldElement) RETURN we"
-        we_results = await self._execute_read_query(we_query)
-        
-        standard_categories = ["locations", "society", "systems", "lore", "history", "factions"]
-        for cat_key in standard_categories:
-            world_data.setdefault(cat_key, {}) # Ensure all standard categories exist
-
-        if not we_results: 
-            return world_data
-
-        for record in we_results:
-            we_node = record['we']
-            category = we_node.get('category')
-            item_name = we_node.get('name')
-            we_id = we_node.get('id')
-
-            if not category or not item_name or not we_id: continue
-            if category not in world_data: world_data[category] = {} # Should be redundant due to setdefault
-            
-            item_detail = dict(we_node) 
-            # Remove internal graph properties not needed in the agent's dict (or re-map them)
-            item_detail.pop('id', None); item_detail.pop('name', None); item_detail.pop('category', None)
-            created_chapter_num = item_detail.pop('created_chapter', config.KG_PREPOPULATION_CHAPTER_NUM)
-            item_detail[f"added_in_chapter_{created_chapter_num}"] = True # Indicate when it was added
-            if item_detail.pop('is_provisional', False):
-                item_detail[f"source_quality_chapter_{created_chapter_num}"] = "provisional_from_unrevised_draft"
-
-            for list_prop_key in ["goals", "rules", "key_elements", "traits"]:
-                rel_name_query = f"HAS_{list_prop_key.upper().rstrip('S')}"
-                if list_prop_key == "key_elements": rel_name_query = "HAS_KEY_ELEMENT"
-                elif list_prop_key == "traits": rel_name_query = "HAS_TRAIT_ASPECT"
-
-                list_values_query = f"""
-                MATCH (:WorldElement {{id: $we_id_param}})-[:{rel_name_query}]->(v:ValueNode {{type: $value_node_type_param}})
-                RETURN v.value AS item_value
-                """
-                list_val_res = await self._execute_read_query(list_values_query, {"we_id_param": we_id, "value_node_type_param": list_prop_key})
-                item_detail[list_prop_key] = [res_item['item_value'] for res_item in list_val_res] if list_val_res else []
-
-
-            elab_query = """
-            MATCH (:WorldElement {{id: $we_id_param}})-[:ELABORATED_IN_CHAPTER]->(elab:WorldElaborationEvent)
-            RETURN elab.summary AS summary, elab.chapter_updated AS chapter, elab.is_provisional AS is_provisional
-            """
-            elab_results = await self._execute_read_query(elab_query, {"we_id_param": we_id})
-            if elab_results:
-                for elab_rec in elab_results:
-                    elab_key = f"elaboration_in_chapter_{elab_rec['chapter']}"
-                    item_detail[elab_key] = elab_rec['summary']
-                    if elab_rec.get('is_provisional'):
-                        item_detail[f"source_quality_chapter_{elab_rec['chapter']}"] = "provisional_from_unrevised_draft"
-
-            
-            world_data[category][item_name] = item_detail
-        
-        self.logger.info(f"Successfully loaded and recomposed world building data from Neo4j.")
-        return world_data
-
-    async def async_load_chapter_count(self) -> int:
-        query = "MATCH (c:Chapter) RETURN count(c) AS chapter_count"
-        try:
-            result = await self._execute_read_query(query)
-            count = result[0]["chapter_count"] if result and result[0] else 0
-            self.logger.info(f"Neo4j loaded chapter count: {count}")
-            return count
-        except Exception as e:
-            self.logger.error(f"Failed to load chapter count from Neo4j: {e}", exc_info=True)
-            return 0
-
-    async def async_save_chapter_data(self, chapter_number: int, text: str, raw_llm_output: str, summary: Optional[str], embedding_array: Optional[np.ndarray], is_provisional: bool = False):
-        if chapter_number <= 0:
-            self.logger.error(f"Neo4j: Cannot save chapter data for invalid chapter_number: {chapter_number}.")
-            return
-
-        embedding_b64, embedding_dtype, embedding_shape = None, None, None
-        if embedding_array is not None and isinstance(embedding_array, np.ndarray) and embedding_array.size > 0:
-            embedding_b64, embedding_dtype, embedding_shape = self._serialize_embedding(embedding_array)
-
-        query = """
-        MERGE (c:Chapter {number: $chapter_number_param})
-        SET c.text = $text_param,
-            c.raw_llm_output = $raw_llm_output_param,
-            c.summary = $summary_param,
-            c.is_provisional = $is_provisional_param,
-            c.embedding_b64 = $embedding_b64_param,
-            c.embedding_dtype = $embedding_dtype_param,
-            c.embedding_shape = $embedding_shape_param,
-            c.last_updated = timestamp()
-        """ 
-        parameters = {
-            "chapter_number_param": chapter_number,
-            "text_param": text,
-            "raw_llm_output_param": raw_llm_output,
-            "summary_param": summary if summary is not None else "",
-            "is_provisional_param": is_provisional,
-            "embedding_b64_param": embedding_b64,
-            "embedding_dtype_param": embedding_dtype,
-            "embedding_shape_param": embedding_shape
-        }
-        try:
-            await self._execute_write_query(query, parameters)
-            self.logger.info(f"Neo4j: Successfully saved chapter data (including embedding) for chapter {chapter_number}.")
-        except Exception as e:
-            self.logger.error(f"Neo4j: Error saving chapter data for chapter {chapter_number}: {e}", exc_info=True)
-
-    async def async_get_chapter_data_from_db(self, chapter_number: int) -> Optional[Dict[str, Any]]:
-        if chapter_number <= 0: return None
-        query = """
-        MATCH (c:Chapter {number: $chapter_number_param})
-        RETURN c.text AS text, c.raw_llm_output AS raw_llm_output, c.summary AS summary, c.is_provisional AS is_provisional
-        """
-        try:
-            result = await self._execute_read_query(query, {"chapter_number_param": chapter_number})
-            if result and result[0]:
-                self.logger.debug(f"Neo4j: Data found for chapter {chapter_number}.")
-                return {
-                    "text": result[0].get("text"),
-                    "summary": result[0].get("summary"),
-                    "is_provisional": result[0].get("is_provisional", False), # Default to False if missing
-                    "raw_llm_output": result[0].get("raw_llm_output") 
-                }
-            self.logger.debug(f"Neo4j: No data found for chapter {chapter_number}.")
-            return None
-        except Exception as e:
-            self.logger.error(f"Neo4j: Error getting chapter data for {chapter_number}: {e}", exc_info=True)
-            return None
-
-    async def async_get_embedding_from_db(self, chapter_number: int) -> Optional[np.ndarray]:
-        if chapter_number <= 0: return None
-        query = """
-        MATCH (c:Chapter {number: $chapter_number_param})
-        WHERE c.embedding_b64 IS NOT NULL AND c.embedding_dtype IS NOT NULL AND c.embedding_shape IS NOT NULL
-        RETURN c.embedding_b64 AS embedding_b64, c.embedding_dtype AS dtype, c.embedding_shape AS shape
-        """
-        try:
-            result = await self._execute_read_query(query, {"chapter_number_param": chapter_number})
-            if result and result[0] and result[0].get("embedding_b64"): 
-                return self._deserialize_embedding(result[0]["embedding_b64"], result[0]["dtype"], result[0]["shape"])
-            self.logger.debug(f"Neo4j: No embedding found directly on chapter node {chapter_number}.")
-            return None
-        except Exception as e:
-            self.logger.error(f"Neo4j: Error getting embedding for {chapter_number}: {e}", exc_info=True)
-            return None
-
-    async def async_get_all_past_embeddings(self, current_chapter_number: int) -> List[Tuple[int, np.ndarray]]:
-        embeddings_list: List[Tuple[int, np.ndarray]] = []
-        # Includes chapters strictly less than current_chapter_number and greater than 0
-        # KG_PREPOPULATION_CHAPTER_NUM (0) is not a "past chapter" for context.
-        query = """
-        MATCH (c:Chapter)
-        WHERE c.number < $current_chapter_number_param AND c.number > 0 
-          AND c.embedding_b64 IS NOT NULL AND c.embedding_dtype IS NOT NULL AND c.embedding_shape IS NOT NULL
-        RETURN c.number AS chapter_number, c.embedding_b64 AS embedding_b64, c.embedding_dtype AS dtype, c.embedding_shape AS shape
-        ORDER BY c.number DESC
-        """
-        try:
-            results = await self._execute_read_query(query, {"current_chapter_number_param": current_chapter_number})
-            if results:
-                for record in results:
-                    if record.get("embedding_b64"): 
-                        deserialized_emb = self._deserialize_embedding(record["embedding_b64"], record["dtype"], record["shape"])
-                        if deserialized_emb is not None:
-                            embeddings_list.append((record["chapter_number"], deserialized_emb))
-            self.logger.info(f"Neo4j: Retrieved {len(embeddings_list)} past embeddings for context before chapter {current_chapter_number}.")
-            return embeddings_list
-        except Exception as e:
-            self.logger.error(f"Neo4j: Error getting all past embeddings: {e}", exc_info=True)
-            return []
-        
-    async def async_add_kg_triple(self, subject: str, predicate: str, obj_val: str, chapter_added: int, confidence: float = 1.0, is_provisional: bool = False):
-        subj_s, pred_s, obj_s = subject.strip(), predicate.strip(), obj_val.strip()
-        if not all([subj_s, pred_s, obj_s]) or chapter_added < config.KG_PREPOPULATION_CHAPTER_NUM: # Allow 0 for initial setup
-            self.logger.warning(f"Neo4j: Invalid KG triple for add: S='{subj_s}', P='{pred_s}', O='{obj_s}', Chap={chapter_added}")
-            return
-
-        # Merge Entity nodes for subject and object
-        # Merge DYNAMIC_REL based on type, and update properties if it already exists for that type
-        # This creates one relationship of a given type between s and o, and updates its properties.
-        query = """
-        MERGE (s:Entity {name: $subject_param})
-        MERGE (o:Entity {name: $object_param})
-        WITH s, o
-        // Try to match an existing relationship of this type from this chapter
-        OPTIONAL MATCH (s)-[existing_r:DYNAMIC_REL {type: $predicate_param, chapter_added: $chapter_added_param}]->(o)
-        // If it exists, update it. Otherwise, create a new one.
-        FOREACH (r IN CASE WHEN existing_r IS NOT NULL THEN [existing_r] ELSE [] END |
-          SET r.is_provisional = $is_provisional_param, r.confidence = $confidence_param, r.last_updated = timestamp()
-        )
-        FOREACH (ignoreMe IN CASE WHEN existing_r IS NULL THEN [1] ELSE [] END |
-          CREATE (s)-[new_r:DYNAMIC_REL {
-            type: $predicate_param, 
-            chapter_added: $chapter_added_param, 
-            is_provisional: $is_provisional_param, 
-            confidence: $confidence_param,
-            created_at: timestamp(),
-            last_updated: timestamp()
-          }]->(o)
-        )
-        """
-        parameters = {
-            "subject_param": subj_s,
-            "predicate_param": pred_s, 
-            "object_param": obj_s,
-            "chapter_added_param": chapter_added,
-            "confidence_param": confidence,
-            "is_provisional_param": is_provisional
-        }
-        try:
-            await self._execute_write_query(query, parameters)
-            self.logger.debug(f"Neo4j: Added/Updated KG triple for Ch {chapter_added}: ({subj_s}, {pred_s}, {obj_s}). Prov: {is_provisional}, Conf: {confidence}")
-        except Exception as e:
-            self.logger.error(f"Neo4j: Error adding KG triple: ({subj_s}, {pred_s}, {obj_s}). Error: {e}", exc_info=True)
-
-    async def async_query_kg(self, subject: Optional[str] = None, predicate: Optional[str] = None, obj_val: Optional[str] = None, chapter_limit: Optional[int] = None, include_provisional: bool = True, limit_results: Optional[int] = None) -> List[Dict[str, Any]]:
-        conditions = []
-        parameters = {}
-        
-        # Match on :Entity label for S and O, as DYNAMIC_REL is generic.
-        # Characters will be :Character:Entity, so they'll be caught.
-        match_clause = "MATCH (s:Entity)-[r:DYNAMIC_REL]->(o:Entity)"
-
-        if subject is not None:
-            conditions.append("s.name = $subject_param")
-            parameters["subject_param"] = subject.strip()
-        if predicate is not None:
-            conditions.append("r.type = $predicate_param") 
-            parameters["predicate_param"] = predicate.strip()
-        if obj_val is not None:
-            conditions.append("o.name = $object_param")
-            parameters["object_param"] = obj_val.strip()
-        
-        # Filter by chapter_limit: relationship must have been added AT or BEFORE this chapter
-        if chapter_limit is not None:
-            conditions.append("r.chapter_added <= $chapter_limit_param")
-            parameters["chapter_limit_param"] = chapter_limit
-        
-        if not include_provisional:
-            conditions.append("r.is_provisional = FALSE")
-        
-        where_clause = ""
-        if conditions:
-            where_clause = " WHERE " + " AND ".join(conditions)
-        
-        # Return key properties of the relationship and entities
-        return_clause = """
-        RETURN s.name AS subject, r.type AS predicate, o.name AS object, 
-               r.chapter_added AS chapter_added, r.confidence AS confidence, r.is_provisional AS is_provisional
-        """
-        # Order by chapter DESC (most recent first), then confidence DESC
-        order_clause = " ORDER BY r.chapter_added DESC, r.confidence DESC"
-        limit_clause = ""
-        if limit_results is not None and limit_results > 0:
-            limit_clause = f" LIMIT {int(limit_results)}" # Ensure integer
-
-        full_query = match_clause + where_clause + return_clause + order_clause + limit_clause
-
-        try:
-            results = await self._execute_read_query(full_query, parameters)
-            triples_list: List[Dict[str, Any]] = [dict(record) for record in results] if results else []
-            self.logger.debug(f"Neo4j: KG query returned {len(triples_list)} results for query: {full_query} with params {parameters}")
-            return triples_list
-        except Exception as e:
-            self.logger.error(f"Neo4j: Error querying KG. Query: {full_query}, Params: {parameters}, Error: {e}", exc_info=True)
-            return []
-
-    async def async_get_most_recent_value(self, subject: str, predicate: str, chapter_limit: Optional[int] = None, include_provisional: bool = False) -> Optional[str]:
-        if not subject.strip() or not predicate.strip():
-            self.logger.warning(f"Neo4j: get_most_recent_value: empty subject or predicate. S='{subject}', P='{predicate}'")
-            return None
-        
-        results = await self.async_query_kg(
-            subject=subject, 
-            predicate=predicate, 
-            chapter_limit=chapter_limit, 
-            include_provisional=include_provisional,
-            limit_results=1 # We only need the top one after sorting
-        )
-        if results and results[0] and 'object' in results[0]:
-            value = str(results[0]["object"]) 
-            self.logger.debug(f"Neo4j: Found most recent value for ('{subject}', '{predicate}'): '{value}' from Ch {results[0].get('chapter_added','N/A')}")
-            return value
-        self.logger.debug(f"Neo4j: No value found for ({subject}, {predicate}) up to Ch {chapter_limit}, provisional={include_provisional}")
-        return None
-
-    # --- Getters for prompt_data_getters (NEW/REVISED) ---
-    async def get_character_info_for_snippet(self, char_name: str, chapter_limit: int) -> Optional[Dict[str, Any]]:
-        """Gets description, latest status, and latest development note for a character from Neo4j."""
-        # This query aims to get the base description and status from the Character node,
-        # then finds the most recent non-provisional development summary.
-        # It also checks if ANY provisional data related to this character exists up to chapter_limit.
-        query = """
-        MATCH (c:Character:Entity {name: $char_name_param})
-        
-        // Get the most recent development summary up to chapter_limit
-        OPTIONAL MATCH (c)-[:DEVELOPED_IN_CHAPTER]->(dev:DevelopmentEvent)
-        WHERE dev.chapter_updated <= $chapter_limit_param
-        WITH c, dev ORDER BY dev.chapter_updated DESC
-        WITH c, HEAD(COLLECT(dev)) AS latest_dev_event // latest_dev_event can be null
-
-        // Check for any provisional data related to this character up to chapter_limit
-        // 1. Provisional development events for this character
-        OPTIONAL MATCH (c)-[:DEVELOPED_IN_CHAPTER]->(prov_dev:DevelopmentEvent)
-        WHERE prov_dev.chapter_updated <= $chapter_limit_param AND prov_dev.is_provisional = TRUE
-        // 2. Provisional dynamic relationships involving this character
-        OPTIONAL MATCH (c)-[prov_rel:DYNAMIC_REL]-(:Entity)
-        WHERE prov_rel.chapter_added <= $chapter_limit_param AND prov_rel.is_provisional = TRUE
-        
-        RETURN c.description AS description,
-               c.status AS current_status, // Assumes status is a direct property on Character node
-               latest_dev_event.summary AS most_recent_development_note,
-               (prov_dev IS NOT NULL OR prov_rel IS NOT NULL) AS is_provisional_overall
-        LIMIT 1
-        """
-        params = {"char_name_param": char_name, "chapter_limit_param": chapter_limit}
-        try:
-            result = await self._execute_read_query(query, params)
-            if result and result[0]:
-                record = result[0]
-                # Default for most_recent_development_note if latest_dev_event was null
-                dev_note = record.get("most_recent_development_note") if record.get("most_recent_development_note") is not None else "N/A"
-                return {
-                    "description": record.get("description"),
-                    "current_status": record.get("current_status"),
-                    "most_recent_development_note": dev_note,
-                    "is_provisional_overall": record.get("is_provisional_overall", False)
-                }
-            self.logger.debug(f"No detailed snippet info found for character '{char_name}' in Neo4j up to chapter {chapter_limit}.")
-        except Exception as e:
-            self.logger.error(f"Error fetching character info for snippet ({char_name}) from Neo4j: {e}", exc_info=True)
-        return None
-
-    async def get_world_elements_for_snippet(self, category: str, chapter_limit: int, item_limit: int) -> List[Dict[str, Any]]:
-        """Gets key world elements for a category from Neo4j, checking for provisional status."""
-        query = """
-        MATCH (we:WorldElement {category: $category_param})
-        // Check for provisional status of the element itself or its recent elaborations
-        OPTIONAL MATCH (we)-[:ELABORATED_IN_CHAPTER]->(elab:WorldElaborationEvent)
-        WHERE elab.chapter_updated <= $chapter_limit_param AND elab.is_provisional = TRUE
-        
-        WITH we, COLLECT(DISTINCT elab) AS provisional_elaborations // Collect distinct provisional elaborations
-        // An item is provisional if its base node is provisional OR it has recent provisional elaborations
-        WITH we, (we.is_provisional = TRUE OR size(provisional_elaborations) > 0) AS is_item_provisional
-        
-        RETURN we.name AS name,
-               we.description AS description, // Full description, snippet handled in Python
-               is_item_provisional AS is_provisional
-        ORDER BY we.name ASC // Consistent ordering
-        LIMIT $item_limit_param
-        """
-        params = {"category_param": category, "chapter_limit_param": chapter_limit, "item_limit_param": item_limit}
-        items = []
-        try:
-            results = await self._execute_read_query(query, params)
-            if results:
-                for record in results:
-                    desc = record.get("description") or ""
-                    items.append({
-                        "name": record.get("name"),
-                        "description_snippet": (desc[:50].strip() + "..." if len(desc) > 50 else desc.strip()), 
-                        "is_provisional": record.get("is_provisional", False)
-                    })
-        except Exception as e:
-            self.logger.error(f"Error fetching world elements for snippet (category {category}) from Neo4j: {e}", exc_info=True)
-        return items
-
->>>>>>> 5ee685a2
 state_manager = state_managerSingleton()